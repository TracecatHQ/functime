<<<<<<< HEAD
from typing import TYPE_CHECKING
=======
from typing import Optional, Union
>>>>>>> d12ebd57

import numpy as np
import plotly.express as px
import plotly.graph_objects as go
import polars as pl
from plotly.subplots import make_subplots

from functime.metrics import smape

if TYPE_CHECKING:
    from typing import Optional, Union

    from functime.base.metric import METRIC_TYPE

COLOR_PALETTE = {"actual": "#B7B7B7", "forecast": "#1b57f1", "backtest": "#A76EF4"}
DEFAULT_LAST_N = 64


def _remove_legend_duplicates(fig: go.Figure) -> go.Figure:
    names = set()
    fig.for_each_trace(
        lambda trace: trace.update(showlegend=False)
        if (trace.name in names)
        else names.add(trace.name)
    )
    return fig


def plot_entities(
    y: Union[pl.DataFrame, pl.LazyFrame],
    **kwargs,
) -> go.Figure:
    """Given panel DataFrame of observed values `y`,
    returns bar chart of entity counts, which is the number of observed values per entity.

    Parameters
    ----------
    y : pl.DataFrame | pl.LazyFrame
        Panel DataFrame of observed values.

    Returns
    -------
    figure : plotly.graph_objects.Figure
        Plotly bar chart.
    """
    entity_col = y.columns[0]

    if isinstance(y, pl.DataFrame):
        y = y.lazy()

    entity_counts = y.group_by(entity_col).agg(pl.count()).collect()

    height = kwargs.pop("height", len(entity_counts) * 20)
    title = kwargs.pop("title", "Entities counts")
    template = kwargs.pop("template", "plotly_white")

    return px.bar(
        data_frame=entity_counts,
        x="count",
        y=entity_col,
        orientation="h",
    ).update_layout(
        height=height,
        title=title,
        template=template,
        **kwargs,
    )


def plot_panel(
    y: Union[pl.DataFrame, pl.LazyFrame],
    n_cols: int = 2,
    last_n: int = DEFAULT_LAST_N,
    **kwargs,
):
    """Given panel DataFrames of observed values `y`,
    returns subplots for each individual entity / time-series.

    Note: if you have over 10 entities / time-series, we recommend using
    the `rank_` functions in `functime.evaluation` then `df.head()` before plotting.

    Parameters
    ----------
    y : Union[pl.DataFrame, pl.LazyFrame]
        Panel DataFrame of observed values.
    n_cols : int
        Number of columns to arrange subplots.
        Defaults to 2.
    last_n : int
        Plot `last_n` most recent values in `y` and `y_pred`.
        Defaults to 64.

    Returns
    -------
    figure : plotly.graph_objects.Figure
        Plotly subplots.
    """
    entity_col, time_col, target_col = y.columns[:3]

    if isinstance(y, pl.DataFrame):
        y = y.lazy()

    # Get most recent observations
    y = y.group_by(entity_col).tail(last_n).collect()

    # Organize subplots
    n_series = y.get_column(entity_col).n_unique()
    n_rows = int(np.ceil(n_series / n_cols))
    row_idx = np.repeat(range(n_rows), n_cols)
    entity_ids = sorted(y.get_column(entity_col).unique())
    fig = make_subplots(rows=n_rows, cols=n_cols, subplot_titles=entity_ids)

    for i, entity_id in enumerate(entity_ids):
        ts = y.filter(pl.col(entity_col) == entity_id)
        row = row_idx[i] + 1
        col = i % n_cols + 1
        # Plot actual
        fig.add_trace(
            go.Scatter(
                x=ts.get_column(time_col),
                y=ts.get_column(target_col),
                name="Time-series",
                legendgroup="Time-series",
                line=dict(color=COLOR_PALETTE["forecast"]),
            ),
            row=row,
            col=col,
        )

    template = kwargs.pop("template", "plotly_white")

    fig.update_layout(template=template, **kwargs)
    fig = _remove_legend_duplicates(fig)
    return fig


def plot_forecasts(
    y_true: Union[pl.DataFrame, pl.LazyFrame],
    y_pred: pl.DataFrame,
    n_cols: int = 2,
    last_n: int = DEFAULT_LAST_N,
    **kwargs,
) -> go.Figure:
    """Given panel DataFrames of observed values `y` and forecasts `y_pred`,
    returns subplots for each individual entity / time-series.

    Note: if you have over 10 entities / time-series, we recommend using
    the `rank_` functions in `functime.evaluation` then `df.head()` before plotting.

    Parameters
    ----------
    y_true : Union[pl.DataFrame, pl.LazyFrame]
        Panel DataFrame of observed values.
    y_pred : pl.DataFrame
        Panel DataFrame of forecasted values.
    n_cols : int
        Number of columns to arrange subplots.
        Defaults to 2.
    last_n : int
        Plot `last_n` most recent values in `y` and `y_pred`.
        Defaults to 64.

    Returns
    -------
    figure : plotly.graph_objects.Figure
        Plotly subplots.
    """
    entity_col, time_col, target_col = y_true.columns[:3]

    if isinstance(y_true, pl.DataFrame):
        y_true = y_true.lazy()

    # Get most recent observations
    y = y_true.group_by(entity_col).tail(last_n).collect()

    # Organize subplots
    n_series = y.get_column(entity_col).n_unique()
    n_rows = int(np.ceil(n_series / n_cols))
    row_idx = np.repeat(range(n_rows), n_cols)
    entity_ids = y.get_column(entity_col).unique(maintain_order=True)
    fig = make_subplots(rows=n_rows, cols=n_cols, subplot_titles=entity_ids)

    for i, entity_id in enumerate(entity_ids):
        ts = y.filter(pl.col(entity_col) == entity_id)
        ts_pred = y_pred.filter(pl.col(entity_col) == entity_id)
        row = row_idx[i] + 1
        col = i % n_cols + 1
        # Plot actual
        fig.add_trace(
            go.Scatter(
                x=ts.get_column(time_col),
                y=ts.get_column(target_col),
                name="Actual",
                legendgroup="Actual",
                line=dict(color=COLOR_PALETTE["actual"]),
            ),
            row=row,
            col=col,
        )
        # Plot forecast
        fig.add_trace(
            go.Scatter(
                x=ts_pred.get_column(time_col),
                y=ts_pred.get_column(target_col),
                name="Forecast",
                legendgroup="Forecast",
                line=dict(color=COLOR_PALETTE["forecast"], dash="dash"),
            ),
            row=row,
            col=col,
        )

    template = kwargs.pop("template", "plotly_white")

    fig.update_layout(template=template, **kwargs)
    fig = _remove_legend_duplicates(fig)
    return fig


def plot_backtests(
    y_true: Union[pl.DataFrame, pl.LazyFrame],
    y_preds: pl.DataFrame,
    n_cols: int = 2,
    last_n: int = DEFAULT_LAST_N,
    **kwargs,
) -> go.Figure:
    """Given panel DataFrame of observed values `y` and backtests across splits `y_pred`,
    returns subplots for each individual entity / time-series.

    Note: if you have over 10 entities / time-series, we recommend using
    the `rank_` functions in `functime.evaluation` then `df.head()` before plotting.

    Parameters
    ----------
    y_true : Union[pl.DataFrame, pl.LazyFrame]
        Panel DataFrame of observed values.
    y_preds : pl.DataFrame
        Panel DataFrame of backtested values.
    n_cols : int
        Number of columns to arrange subplots.
        Defaults to 2.
    last_n : int
        Plot `last_n` most recent values in `y` and `y_pred`.
        Defaults to 64.

    Returns
    -------
    figure : plotly.graph_objects.Figure
        Plotly subplots.
    """
    entity_col, time_col, target_col = y_true.columns[:3]

    if isinstance(y_true, pl.DataFrame):
        y_true = y_true.lazy()

    # Get most recent observations
    y = y_true.group_by(entity_col).tail(last_n).collect()

    # Organize subplots
    n_series = y.get_column(entity_col).n_unique()
    n_rows = n_series // n_cols
    row_idx = np.repeat(range(n_rows), n_cols)
    entity_ids = y.get_column(entity_col).unique(maintain_order=True)
    fig = make_subplots(rows=n_rows, cols=n_cols, subplot_titles=entity_ids)

    for i, entity_id in enumerate(entity_ids):
        ts = y.filter(pl.col(entity_col) == entity_id)
        ts_pred = y_preds.filter(pl.col(entity_col) == entity_id)
        row = row_idx[i] + 1
        col = i % n_cols + 1
        # Plot actual
        fig.add_trace(
            go.Scatter(
                x=ts.get_column(time_col),
                y=ts.get_column(target_col),
                name="Actual",
                legendgroup="Actual",
                line=dict(color=COLOR_PALETTE["actual"]),
            ),
            row=row,
            col=col,
        )
        # Plot forecast
        fig.add_trace(
            go.Scatter(
                x=ts_pred.get_column(time_col),
                y=ts_pred.get_column(target_col),
                name="Backtest",
                legendgroup="Backtest",
                line=dict(color=COLOR_PALETTE["backtest"], dash="dash"),
            ),
            row=row,
            col=col,
        )

    template = kwargs.pop("template", "plotly_white")

    fig.update_layout(**kwargs)
    fig = _remove_legend_duplicates(fig)
    return fig


def plot_residuals(
    y_resids: Union[pl.DataFrame, pl.LazyFrame],
    n_bins: Optional[int] = None,
    **kwargs,
) -> go.Figure:
    """Given panel DataFrame of residuals across splits `y_resids`,
    returns binned counts plot of forecast residuals colored by entity / time-series.

    Useful for residuals analysis (bias and normality) at scale.

    Parameters
    ----------
    y_resids : Union[pl.DataFrame, pl.LazyFrame]
        Panel DataFrame of forecast residuals (i.e. observed less forecast).
    n_bins : int
        Number of bins.

    Returns
    -------
    figure : plotly.graph_objects.Figure
        Plotly histogram.
    """
    entity_col, _, target_col = y_resids.columns[:3]

    if isinstance(y_resids, pl.DataFrame):
        y_resids = y_resids.lazy()

    y_resids = y_resids.with_columns(pl.col(target_col).alias("Residuals")).collect()

    fig = px.histogram(
        y_resids,
        x="Residuals",
        y="Residuals",
        color=entity_col,
        marginal="rug",
        histfunc="count",
        nbins=n_bins,
    )

    template = kwargs.pop("template", "plotly_white")

    fig.update_layout(template=template, **kwargs)
    return fig


def plot_comet(
    y_train: pl.DataFrame,
    y_test: pl.DataFrame,
    y_pred: pl.DataFrame,
    scoring: Optional[METRIC_TYPE] = None,
    **kwargs,
):
    """Given a train-test-split of panel data (`y_train`, `y_test`) and forecast `y_pred`,
    returns a Comet plot i.e. scatterplot of volatility per entity in `y_train` against the forecast scores.

    Parameters
    ----------
    y_train : pl.DataFrame
        Panel DataFrame of train dataset.
    y_test : pl.DataFrame
        Panel DataFrame of test dataset.
    y_pred : pl.DataFrame
        Panel DataFrame of forecasted values to score against `y_test`.
    scoring : Optional[metric]
        If None, defaults to SMAPE.

    Returns
    -------
    figure : plotly.graph_objects.Figure
        Plotly scatterplot.
    """
    entity_col, _, target_col = y_train.columns[:3]

    scoring = scoring or smape

    # FIX: this fails when scoring is not SMAPE.
    scores = scoring(y_true=y_test, y_pred=y_pred)

    cvs = y_train.group_by(entity_col).agg(
        (pl.col(target_col).var() / pl.col(target_col).mean()).alias("CV")
    )

    comet = scores.join(cvs, on=entity_col, how="left").drop_nulls()
    mean_score = scores.get_column(scores.columns[-1]).mean()
    mean_cv = cvs.get_column(cvs.columns[-1]).mean()
    fig = px.scatter(
        comet, x=cvs.columns[-1], y=scores.columns[-1], hover_data=entity_col
    )
    fig.add_hline(y=mean_score)
    fig.add_vline(x=mean_cv)

    template = kwargs.pop("template", "plotly_white")

    fig.update_layout(template=template, **kwargs)
    return fig


def plot_fva(
    y_true: pl.DataFrame,
    y_pred: pl.DataFrame,
    y_pred_bench: pl.DataFrame,
    scoring: Optional[METRIC_TYPE] = None,
    **kwargs,
):
    """Given two panel data forecasts `y_pred` and `y_pred_bench`,
    returns scatterplot of benchmark scores against forecast scores.
    Each dot represents a single entity / time-series.

    Parameters
    ----------
    y_true : pl.DataFrame
        Panel DataFrame of test dataset.
    y_pred : pl.DataFrame
        Panel DataFrame of forecasted values.
    y_pred_bench : pl.DataFrame
        Panel DataFrame of benchmark forecast values.
    scoring : Optional[metric]
        If None, defaults to SMAPE.

    Returns
    -------
    figure : plotly.graph_objects.Figure
        Plotly scatterplot.
    """
    scoring = scoring or smape
    scores = scoring(y_true=y_true, y_pred=y_pred)
    scores_bench = scoring(y_true=y_true, y_pred=y_pred_bench)
    entity_col, metric_name = scores_bench.columns
    x_title = f"Benchmark ({metric_name})"
    y_title = f"Forecast ({metric_name})"
    uplift = scores.rename({metric_name: y_title}).join(
        scores_bench.rename({metric_name: x_title}),
        how="left",
        on=scores.columns[0],
    )
    fig = px.scatter(uplift, x=x_title, y=y_title, hover_data=entity_col)
    deg45_line = {
        "type": "line",
        "yref": "paper",
        "xref": "paper",
        "y0": 0,
        "y1": 1,
        "x0": 0,
        "x1": 1,
    }
    max_score = max(
        scores.get_column(metric_name).max(), scores_bench.get_column(metric_name).max()
    )
    min_score = min(
        scores.get_column(metric_name).min(), scores_bench.get_column(metric_name).min()
    )

    template = kwargs.pop("template", "plotly_white")

    fig.update_layout(
        shapes=[deg45_line],
        xaxis={"range": [min_score, max_score]},
        yaxis={"range": [min_score, max_score]},
        template=template,
    )
    fig.update_layout(**kwargs)
<<<<<<< HEAD
    return fig
=======
    return fig


if __name__ == "__main__":
    from functime.cross_validation import train_test_split
    from functime.forecasting import snaive
    from functime.metrics import mase

    y = pl.read_parquet("data/commodities.parquet")
    entity_col = y.columns[0]
    fh = 24
    y_train, y_test = train_test_split(test_size=fh)(y)
    y_pred = snaive(freq="1mo", sp=12)(y=y_train, fh=fh)
    scores = mase(y_true=y_test, y_pred=y_pred, y_train=y_train)
    top_scoring = scores.sort("mase").get_column(entity_col).head(n=4)

    y = y.filter(pl.col(entity_col).is_in(top_scoring))
    y_pred = y_pred.filter(pl.col(entity_col).is_in(top_scoring))
    fig = plot_forecasts(y_true=y, y_pred=y_pred, width=1150)
    fig.show()
>>>>>>> d12ebd57
<|MERGE_RESOLUTION|>--- conflicted
+++ resolved
@@ -1,8 +1,4 @@
-<<<<<<< HEAD
-from typing import TYPE_CHECKING
-=======
 from typing import Optional, Union
->>>>>>> d12ebd57
 
 import numpy as np
 import plotly.express as px
@@ -10,12 +6,8 @@
 import polars as pl
 from plotly.subplots import make_subplots
 
+from functime.base.metric import METRIC_TYPE
 from functime.metrics import smape
-
-if TYPE_CHECKING:
-    from typing import Optional, Union
-
-    from functime.base.metric import METRIC_TYPE
 
 COLOR_PALETTE = {"actual": "#B7B7B7", "forecast": "#1b57f1", "backtest": "#A76EF4"}
 DEFAULT_LAST_N = 64
@@ -466,27 +458,4 @@
         template=template,
     )
     fig.update_layout(**kwargs)
-<<<<<<< HEAD
-    return fig
-=======
-    return fig
-
-
-if __name__ == "__main__":
-    from functime.cross_validation import train_test_split
-    from functime.forecasting import snaive
-    from functime.metrics import mase
-
-    y = pl.read_parquet("data/commodities.parquet")
-    entity_col = y.columns[0]
-    fh = 24
-    y_train, y_test = train_test_split(test_size=fh)(y)
-    y_pred = snaive(freq="1mo", sp=12)(y=y_train, fh=fh)
-    scores = mase(y_true=y_test, y_pred=y_pred, y_train=y_train)
-    top_scoring = scores.sort("mase").get_column(entity_col).head(n=4)
-
-    y = y.filter(pl.col(entity_col).is_in(top_scoring))
-    y_pred = y_pred.filter(pl.col(entity_col).is_in(top_scoring))
-    fig = plot_forecasts(y_true=y, y_pred=y_pred, width=1150)
-    fig.show()
->>>>>>> d12ebd57
+    return fig