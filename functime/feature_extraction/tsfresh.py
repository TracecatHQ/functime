import math
from typing import List, Mapping, Optional, Sequence, Union

import bottleneck as bn
import numpy as np
import polars as pl
import scipy.linalg as slq
from numpy.linalg import lstsq
from polars.type_aliases import ClosedInterval
from scipy.signal import find_peaks_cwt, ricker, welch
from scipy.spatial import KDTree

TIME_SERIES_T = Union[pl.Series, pl.Expr]
FLOAT_EXPR = Union[float, pl.Expr]
FLOAT_INT_EXPR = Union[int, float, pl.Expr]
INT_EXPR = Union[int, pl.Expr]
LIST_EXPR = Union[list, pl.Expr]
BOOL_EXPR = Union[bool, pl.Expr]
MAP_EXPR = Union[Mapping[str, float], pl.Expr]
MAP_LIST_EXPR = Union[Mapping[str, List[float]], pl.Expr]


def absolute_energy(x: TIME_SERIES_T) -> FLOAT_INT_EXPR:
    """
    Compute the absolute energy of a time series.

    Parameters
    ----------
    x : pl.Expr | pl.Series
        Input time-series.

    Returns
    -------
    float | Expr
    """
    return x.dot(x)

def absolute_maximum(x: TIME_SERIES_T) -> FLOAT_INT_EXPR:
    """
    Compute the absolute maximum of a time series.

    Parameters
    ----------
    x : pl.Expr | pl.Series
        Input time-series.

    Returns
    -------
    float | Expr
    """
    if isinstance(x, pl.Series):
        return np.max(np.abs([x.min(), x.max()]))
    else:
        return pl.max_horizontal(x.min().abs(), x.max().abs())


def absolute_sum_of_changes(x: TIME_SERIES_T) -> FLOAT_INT_EXPR:
    """
    Compute the absolute sum of changes of a time series.

    Parameters
    ----------
    x : pl.Expr | pl.Series
        Input time-series.

    Returns
    -------
    float | Expr
    """
    return x.diff(n=1, null_behavior="drop").abs().sum()


def approximate_entropy(
    x: TIME_SERIES_T, run_length: int, filtering_level: float, scale_by_std: bool = True
) -> float:
    """
    Approximate sample entropies of a time series given the filtering level.
    This only works for Series input right now.

    Parameters
    ----------
    x : pl.Expr | pl.Series
        Input time-series.
    run_length : int
        Length of compared run of data. This is `m` in the wikipedia article.
    filtering_level : float
        Filtering level, must be positive. This is `r` in the wikipedia article.
    scale_by_std : bool
        Whether to scale filter level by std of data. In most applications, this is the default
        behavior, but not in some other cases.

    Returns
    -------
    float
    """

    if filtering_level <= 0:
        raise ValueError("Filter level must be positive.")

    if scale_by_std:
        r = filtering_level * x.std()
    else:
        r = filtering_level

    if isinstance(x, pl.Series):
        if len(x) < run_length + 1:
            return 0

        frame = x.to_frame()
        # Shared between phi_m and phi_m+1
        data = frame.with_columns(
            pl.col(x.name).shift(-i).alias(str(i)) for i in range(1, run_length + 1)
        ).to_numpy()

        n1 = len(x) - run_length + 1
        data_m = data[:n1, :run_length]
        # Computes phi. Let's not make it into a separate function until we know this will be reused.
        tree = KDTree(data_m, leafsize=50)  # Can play with leafsize to fine tune perf
        nb_in_radius: np.ndarray = tree.query_ball_point(
            data_m, r, p=np.inf, workers=-1, return_length=True
        )
        phi_m = np.log(nb_in_radius / n1).sum() / n1

        n2 = n1 - 1
        data_mp1 = data[:n2, :]
        # Compute phi
        tree = KDTree(data_mp1, leafsize=50)
        nb_in_radius: np.ndarray = tree.query_ball_point(
            data_mp1, r, p=np.inf, workers=-1, return_length=True
        )
        phi_mp1 = np.log(nb_in_radius / n2).sum() / n2

        return np.abs(phi_m - phi_mp1)
    else:
        return NotImplemented


# An alias
ApEn = approximate_entropy


def augmented_dickey_fuller(x: TIME_SERIES_T, n_lags: int) -> float:
    """
    Calculates the Augmented Dickey-Fuller (ADF) test statistic. This only works for Series input right now.

    Parameters
    ----------
    x : pl.Expr | pl.Series
        Input time-series.
    n_lags : int
        The number of lags to include in the test.

    Returns
    -------
    float
    """
    if isinstance(x, pl.Series):
        x_diff = x.diff()
        k = x_diff.len()
        X = np.vstack(
            [
                x.slice(n_lags),
                np.asarray(
                    [x_diff.shift(i).slice(n_lags) for i in range(1, n_lags + 1)]
                ),
                np.ones(k - n_lags),
            ]
        ).T
        y = x_diff.slice(n_lags).to_numpy(zero_copy_only=True)
        coeffs, resids, _, _ = lstsq(X, y, rcond=None)
        mse = bn.nansum(resids**2) / (k - X.shape[1])
        x_arr = np.asarray(x).T, np.asarray(x)
        cov = mse * np.linalg.inv(np.dot(x_arr.T, x))
        stderrs = np.sqrt(np.diag(cov))
        return coeffs[0] / stderrs[0]
    else:
        return NotImplemented


def autocorrelation(x: TIME_SERIES_T, n_lags: int) -> FLOAT_EXPR:
    """
    Calculate the autocorrelation for a specified lag.

    The autocorrelation measures the linear dependence between a time-series and a lagged version of itself.

    Parameters
    ----------
    x : pl.Expr | pl.Series
        Input time-series.
    n_lags : int
        The lag at which to calculate the autocorrelation. Must be a non-negative integer.

    Returns
    -------
    float | Expr
        Autocorrelation at the given lag. Returns None, if lag is less than 0.
    """
    if n_lags < 0:
        raise ValueError("Input `n_lags` must be >= 0")
    elif n_lags == 0:
        return 1.0
    
    mean = x.mean()
    var = x.var(ddof=0)
    range_ = x.len() - n_lags
    y1 = x.slice(0, length=range_) - mean
    y2 = x.slice(n_lags, length=None) - mean
    return y1.dot(y2) / (var * range_)


def autoregressive_coefficients(x: TIME_SERIES_T, n_lags: int) -> List[float]:
    """
    Computes coefficients for an AR(`n_lags`) process. This only works for Series input
    right now.

    Parameters
    ----------
    x : pl.Expr | pl.Series
        Input time-series.
    n_lags : int
        The number of lags in the autoregressive process.

    Returns
    -------
    list of float
    """
    if isinstance(x, pl.Series):
        tail = len(x) - n_lags
        data_x = x.to_frame().select(
            *(
                pl.col(x.name).shift(i).tail(tail).alias(str(i))
                for i in range(1, n_lags + 1)
            ),
            pl.lit(1)
        ).to_numpy()  # This matrix generation is faster than v-stack.
        y = x.tail(tail).to_numpy()
        # Ok to overwrite because data_x and y are copies
        return slq.lstsq(data_x, y, overwrite_a=True, overwrite_b=True, cond=None)[0]
    else:
        return NotImplemented


_BENFORD_DIST_SERIES = (1 + 1 / pl.int_range(1, 10, eager=True)).log10()


def benford_correlation(x: TIME_SERIES_T) -> FLOAT_EXPR:
    """
    Returns the correlation between the first digit distribution of the input time series and
    the Newcomb-Benford's Law distribution.

    Parameters
    ----------
    x : pl.Expr | pl.Series
        Input time-series.

    Returns
    -------
    float | Expr
    """

    if isinstance(x, pl.Series):
        counts = (
            x.cast(pl.Utf8).str.strip_chars_start("-0.")
            .filter(x != 0)
            .str.slice(0, 1)
            .cast(pl.UInt8)
            .append(pl.int_range(1, 10, eager=True, dtype=pl.UInt8))
            .value_counts()
            .sort(by=x.name)
            .get_column("counts")
        )
        return np.corrcoef(counts - 1, _BENFORD_DIST_SERIES)[0, 1]
    else:
        y = x.cast(pl.Utf8).str.strip_chars_start("-0.")
        counts = y.filter(x != 0).str.slice(0, 1).cast(pl.UInt8).append(
            pl.int_range(1, 10, eager=False)
        ).value_counts().sort().struct.field("counts")
        return pl.corr(counts -1, pl.lit(_BENFORD_DIST_SERIES))


def benford_correlation2(x: pl.Expr) -> pl.Expr:
    """
    Returns the correlation between the first digit distribution of the input time series and
    the Newcomb-Benford's Law distribution. This version may hit some float point precision
    issues for some rare numbers.

    Parameters
    ----------
    x : pl.Expr | pl.Series
        Input time-series.

    Returns
    -------
    An expression for benford_correlation representing a float
    """
    counts = (
        # This part can be simplified once the log10(1000) precision issue is resolved.
        pl.when(x.abs() == 1000)
        .then(pl.lit(1))
        .otherwise(x.abs() / (pl.lit(10).pow((x.abs().log10()).floor())))
        .drop_nans()
        .drop_nulls()
        .cast(pl.UInt8)
        .append(pl.int_range(1, 10, eager=False))
        .value_counts()
        .sort()
        .struct.field("counts")
    )
    return pl.corr(counts - 1, pl.lit(_BENFORD_DIST_SERIES))


def binned_entropy(x: TIME_SERIES_T, bin_count: int = 10) -> FLOAT_EXPR:
    """
    Calculates the entropy of a binned histogram for a given time series.

    Parameters
    ----------
    x : pl.Expr | pl.Series
        Input time-series.
    bin_count : int, optional
        The number of bins to use in the histogram. Default is 10.

    Returns
    -------
    float | Expr
    """
    if isinstance(x, pl.Series):
        hist, _ = np.histogram(x, bins=bin_count)
        probs = hist / len(x)
        probs[probs == 0] = 1.0
        return -np.sum(probs * np.log(probs))
    else:
        return (
            (x - x.min())
            .floordiv(pl.lit(1e-12) + (x.max() - x.min()) / pl.lit(bin_count))
            .drop_nulls()
            .value_counts()
            .struct.field("counts")
            .entropy()
        )


def c3(x: TIME_SERIES_T, n_lags: int) -> FLOAT_EXPR:
    """
    Measure of non-linearity in the time series using c3 statistics.

    Parameters
    ----------
    x : pl.Expr | pl.Series
        Input time-series.
    n_lags : int
        The lag that should be used in the calculation of the feature.

    Returns
    -------
    float | Expr
    """
    twice_lag = 2 * n_lags
    if isinstance(x, pl.Series):
        if twice_lag >= x.len():
            return np.nan
        else:
            return (x * x.shift(n_lags) * x.shift(twice_lag)).sum() / (x.len() - twice_lag)
    else:
    # Would potentially be faster if there is a pl.product_horizontal()
        return ((x.mul(x.shift(n_lags)).mul(x.shift(twice_lag))).sum()).truediv((x.len() - twice_lag))

def change_quantiles(
    x: TIME_SERIES_T, q_low: float, q_high: float, is_abs: bool
) -> LIST_EXPR:
    """
    First fixes a corridor given by the quantiles ql and qh of the distribution of x.
    It will return a list of changes coming from consecutive values that both lie within
    the quantile range. The user may optionally get abssolute value of the changes, and
    compute stats from these changes. If q_low >= q_high, it will return null.

    Parameters
    ----------
    x : pl.Expr | pl.Series
        A single time-series.
    q_low : float
        The lower quantile of the corridor. Must be less than `q_high`.
    q_high : float
        The upper quantile of the corridor. Must be greater than `q_low`.
    is_abs : bool
        If True, takes absolute difference.

    Returns
    -------
    list of float | Expr
    """
    if isinstance(x, pl.Series):
        frame = x.to_frame()
        return frame.select(change_quantiles(pl.col(x.name), q_low, q_high, is_abs)).item(0,0)
    else:
        if q_high <= q_low:
            return None

        # Use linear to conform to NumPy
        y = x.is_between(
            x.quantile(q_low, "linear"),
            x.quantile(q_high, "linear"),
        )
        # I tested again, pl.all_horizontal is slightly faster than 
        # pl.all_horizontal(y, y.shift_and_fill(False, periods=1))
        expr = x.diff().filter(pl.all_horizontal(y, y.shift_and_fill(False, periods=1)))
        if is_abs:
            expr = expr.abs()

        return expr.implode()


def cid_ce(x: TIME_SERIES_T, normalize: bool = False) -> FLOAT_EXPR:
    """
    Computes estimate of time-series complexity[^1].

    A more complex time series has more peaks and valleys.
    This feature is calculated by:

    Parameters
    ----------
    x : pl.Expr | pl.Series
        A single time-series.
    normalize : bool, optional
        If True, z-normalizes the time-series before computing the feature.
        Default is False.

    Returns
    -------
    float | Expr
    """
    if normalize:
        y = (x - x.mean()) / x.std(ddof=0)
    else:
        y = x

    if isinstance(x, pl.Series):
        diff = np.diff(y)
        return np.sqrt(np.dot(diff, diff))
    else:
        z = y - y.shift(-1)
        return (z.dot(z)).sqrt()


def count_above(x: TIME_SERIES_T, threshold: float = 0.0) -> FLOAT_EXPR:
    """
    Calculate the percentage of values above or equal to a threshold.

    Parameters
    ----------
    x : pl.Expr | pl.Series
        Input time-series.
    threshold : float
        The threshold value for comparison.

    Returns
    -------
    float | Expr
    """
    return 100 * (x >= threshold).sum() / x.len()


def count_above_mean(x: TIME_SERIES_T) -> INT_EXPR:
    """
    Count the number of values that are above the mean.

    Parameters
    ----------
    x : pl.Expr | pl.Series
        Input time-series.

    Returns
    -------
    int | Expr
    """
    if isinstance(x, pl.Series):
        y = x.cast(pl.Float64)
    else:
        y = x
    return (y > y.mean()).sum()


def count_below(x: TIME_SERIES_T, threshold: float = 0.0) -> FLOAT_EXPR:
    """
    Calculate the percentage of values below or equal to a threshold.

    Parameters
    ----------
    x : pl.Expr | pl.Series
        Input time-series.
    threshold : float
        The threshold value for comparison.

    Returns
    -------
    float | Expr
    """
    return 100 * (x <= threshold).sum() / x.len()

def count_below_mean(x: TIME_SERIES_T) -> INT_EXPR:
    """
    Count the number of values that are below the mean.

    Parameters
    ----------
    x : pl.Expr | pl.Series
        Input time-series.

    Returns
    -------
    int | Expr
    """
    if isinstance(x, pl.Series):
        y = x.cast(pl.Float64)
    else:
        y = x
    return (y < y.mean()).sum()

def cwt_coefficients(
    x: pl.Series, widths: Sequence[int] = (2, 5, 10, 20), n_coefficients: int = 14
) -> List[float]:
    """
    Calculates a Continuous wavelet transform for the Ricker wavelet.

    Parameters
    ----------
    x : pl.Expr | pl.Series
        Input time-series.
    widths : Sequence[int], optional
        The widths of the Ricker wavelet to use for the CWT. Default is (2, 5, 10, 20).
    n_coefficients : int, optional
        The number of CWT coefficients to return. Default is 14.

    Returns
    -------
    list of float
    """
    convolution = np.empty((len(widths), x.len()), dtype=np.float32)
    for i, width in enumerate(widths):
        points = np.min([10 * width, x.len()])
        wavelet_x = np.conj(ricker(points, width)[::-1])
        convolution[i] = np.convolve(x.to_numpy(zero_copy_only=True), wavelet_x)
    coeffs = []
    for coeff_idx in range(min(n_coefficients, convolution.shape[1])):
        coeffs.extend(convolution[widths.index(), coeff_idx] for _ in widths)
    return coeffs


def energy_ratios(x: TIME_SERIES_T, n_chunks: int = 10) -> LIST_EXPR:
    """
    Calculates sum of squares over the whole series for `n_chunks` equally segmented parts of the time-series.
    E.g. if n_chunks = 10, values are [0, 1, 2, 3, .. , 999], the first chunk will be [0, .. , 99].

    Parameters
    ----------
    x : list of float
        The time-series to be segmented and analyzed.
    n_chunks : int, optional
        The number of equally segmented parts to divide the time-series into. Default is 10.

    Returns
    -------
    list of float | Expr
    """
    # Unlike Tsfresh,
    # We calculate all 1,2,3,...,n_chunk at once
<<<<<<< HEAD
    r = x.len() % n_chunks
    f = x.len() // n_chunks
    if f == n_chunks:
        seg_sum = x.head(x.len()-r).pow(2).reshape((n_chunks, -1)).list.sum()
    else:
        seg_sum = x.extend_constant(0, n=r-1).pow(2).reshape((n_chunks, -1)).list.sum()
=======
>>>>>>> 4b32630f
    if isinstance(x, pl.Series):
        y = x.pow(2).extend_constant(0, n_chunks - (x.len() % n_chunks))
        seg_sum = y.reshape((n_chunks, y.len()//n_chunks)).list.sum()
        return (seg_sum / seg_sum.sum()).to_list()
    else:
        y = x.pow(2).append(
            pl.lit(0).repeat_by(pl.lit(n_chunks) - x.count().mod(n_chunks))
        )
        seg_sum = y.reshape((n_chunks, -1)).list.sum()
        return (seg_sum / seg_sum.sum()).implode()


def first_location_of_maximum(x: TIME_SERIES_T) -> FLOAT_EXPR:
    """
    Returns the first location of the maximum value of x.
    The position is calculated relatively to the length of x.

    Parameters
    ----------
    x : pl.Expr | pl.Series
        Input time-series.

    Returns
    -------
    float | Expr
    """
    return x.arg_max() / x.len()


def first_location_of_minimum(x: TIME_SERIES_T) -> FLOAT_EXPR:
    """
    Returns the first location of the minimum value of x.
    The position is calculated relatively to the length of x.

    Parameters
    ----------
    x : pl.Expr | pl.Series
        Input time-series.

    Returns
    -------
    float | Expr
    """
    return x.arg_min() / x.len()


def fourier_entropy(x: TIME_SERIES_T, n_bins: int = 10) -> float:
    """
    Calculate the Fourier entropy of a time series. This only works for Series input right now.

    Parameters
    ----------
    x : pl.Expr | pl.Series
        Input time-series.
    n_bins : int, optional
        The number of bins to use for the entropy calculation. Default is 10.

    Returns
    -------
    float
    """
    if not isinstance(x, pl.Series):
        return NotImplemented

    _, pxx = welch(x, nperseg=min(x.len(), 256))
    return binned_entropy(pxx / bn.nanmax(pxx), n_bins)


def friedrich_coefficients(
    x: TIME_SERIES_T, polynomial_order: int = 3, n_quantiles: int = 30
) -> List[float]:
    """
    Calculate the Friedrich coefficients of a time series.

    Parameters
    ----------
    x : TIME_SERIES_T
        The time series to calculate the Friedrich coefficients of.
    polynomial_order : int, optional
        The order of the polynomial to fit to the quantile means. Default is 3.
    n_quantiles : int, optional
        The number of quantiles to use for the calculation. Default is 30.

    Returns
    -------
    list of float
    """
    X = (
        x.alias("signal")
        .to_frame()
        .with_columns(
            delta=x.diff().alias("delta"),
            quantile=x.qcut(q=n_quantiles, labels=[str(i) for i in range(n_quantiles)]),
        )
        .lazy()
    )
    X_means = (
        X.groupby("quantile")
        .agg([pl.all().mean()])
        .drop_nulls()
        .collect(streaming=True)
    )
    return np.polyfit(
        X_means.get_column("signal").to_numpy(zero_copy_only=True),
        X_means.get_column("delta").to_numpy(zero_copy_only=True),
        deg=polynomial_order,
    )


def has_duplicate(x: TIME_SERIES_T) -> BOOL_EXPR:
    """
    Check if the time-series contains any duplicate values.

    Parameters
    ----------
    x : pl.Expr | pl.Series
        Input time-series.

    Returns
    -------
    bool | Expr
    """
    return x.is_duplicated().any()

def has_duplicate_max(x: TIME_SERIES_T) -> BOOL_EXPR:
    """
    Check if the time-series contains any duplicate values equal to its maximum value.

    Parameters
    ----------
    x : pl.Expr | pl.Series
        Input time-series.

    Returns
    -------
    bool | Expr
    """
    return (x == x.max()).sum() > 1

def has_duplicate_min(x: TIME_SERIES_T) -> BOOL_EXPR:
    """
    Check if the time-series contains duplicate values equal to its minimum value.

    Parameters
    ----------
    x : pl.Expr | pl.Series
        Input time-series.

    Returns
    -------
    bool | Expr
    """
    return (x == x.min()).sum() > 1

def index_mass_quantile(x: TIME_SERIES_T, q: float) -> FLOAT_EXPR:
    """
    Calculates the relative index i of time series x where q% of the mass of x lies left of i.
    For example for q = 50% this feature calculator will return the mass center of the time series.

    Parameters
    ----------
    x : pl.Expr | pl.Series
        Input time-series.
    q : float
        The quantile.

    Returns
    -------
    float | Expr
    """
    x_abs = x.abs()
    x_sum = x.sum()
    n = x.len()
    idx = (x_abs.cumsum() >= q * x_sum).arg_max()
    return (idx + 1) / n


def large_standard_deviation(x: TIME_SERIES_T, ratio: float = 0.25) -> BOOL_EXPR:
    """
    Checks if the time-series has a large standard deviation: `std(x) > r * (max(X)-min(X))`.

    As a heuristic, the standard deviation should be a forth of the range of the values.

    Parameters
    ----------
    x : pl.Expr | pl.Series
        Input time-series.
    ratio : float
        The ratio of the interval to compare with.

    Returns
    -------
    bool | Expr
    """
    x_std = x.std()
    x_interval = x.max() - x.min()
    return x_std > (ratio * x_interval)

def last_location_of_maximum(x: TIME_SERIES_T) -> FLOAT_EXPR:
    """
    Returns the last location of the maximum value of x.
    The position is calculated relatively to the length of x.

    Parameters
    ----------
    x : pl.Expr | pl.Series
        Input time-series.

    Returns
    -------
    float | Expr
    """
    return 1.0 - x.reverse().arg_max()/x.len()


def last_location_of_minimum(x: TIME_SERIES_T) -> FLOAT_EXPR:
    """
    Returns the last location of the minimum value of x.
    The position is calculated relatively to the length of x.

    Parameters
    ----------
    x : pl.Expr | pl.Series
        Input time-series.

    Returns
    -------
    float | Expr
    """
    return 1.0 - x.reverse().arg_min()/x.len()


def lempel_ziv_complexity(x: TIME_SERIES_T, threshold: Union[float, pl.Expr]) -> FLOAT_EXPR:
    """
    Calculate a complexity estimate based on the Lempel-Ziv compression algorithm. The
    implementation here is currently taken from Lilian Besson. See the reference section 
    below. Instead of return the complexity value, we return a ratio w.r.t the length of
    the input series.

    Parameters
    ----------
    x : pl.Expr | pl.Series
        Input time-series.
    threshold: float | pl.Expr

        Either a number, or an expression representing a comparable quantity. If x > value,
        then it will be binarized as 1 and 0 otherwise. If x is eager, then value must also
        be eager as well.

    Returns
    -------
    float

    Reference
    ---------
    https://github.com/Naereen/Lempel-Ziv_Complexity/tree/master
    https://en.wikipedia.org/wiki/Lempel%E2%80%93Ziv_complexity
    """
    if isinstance(x, pl.Series):
        if isinstance(threshold, pl.Expr):
            raise ValueError("Input `value` must be a number when input x is a series.")

        binary_seq = b"".join((x > threshold).cast(pl.Binary))

        sub_strings = set()
        n = len(binary_seq)
        ind = 0
        inc = 1
        while True:
            if ind + inc > len(binary_seq):
                break
            sub_str = binary_seq[ind : ind + inc]
            if sub_str in sub_strings:
                inc += 1
            else:
                sub_strings.add(sub_str)
                ind += inc
                inc = 1

        return len(sub_strings) / n
    else:
        return NotImplemented


def linear_trend(x: TIME_SERIES_T) -> MAP_EXPR:
    """
    Compute the slope, intercept, and RSS of the linear trend.

    Parameters
    ----------
    x : pl.Expr | pl.Series
        Input time-series.

    Returns
    -------
    Mapping[str, float] | Expr
    """
    if isinstance(x, pl.Series):
        x_range = np.arange(start=1, stop=x.len() + 1)
        beta = np.cov(x, x_range)[0, 1] / x.var()
        alpha = x.mean() - beta * x_range.mean()
        resid = x - beta * x_range + alpha
        return {"slope": beta, "intercept": alpha, "rss": np.dot(resid, resid)}
    else:
        x_range = pl.int_range(1, x.len() + 1)
        beta = pl.cov(x, x_range) / x.var()
        alpha = x.mean() - beta * x_range.mean()
        resid = x - beta * x_range + alpha
        return pl.struct(
            beta.alias("slope"), alpha.alias("intercept"), resid.dot(resid).alias("rss")
        )

def longest_streak_above_mean(x: TIME_SERIES_T) -> INT_EXPR:
    """
    Returns the length of the longest consecutive subsequence in x that is > mean of x.
    If all values in x are null, 0 will be returned. Note: this does not measure consecutive
    changes in time series, only counts the streak based on the original time series, not the
    differences.
    
    Parameters
    ----------
    x : pl.Expr | pl.Series
        Input time-series.

    Returns
    -------
    int | Expr
    """
    if isinstance(x, pl.Series):
        y = (x.cast(pl.Float64) > x.mean()).rle()
        result = y.filter(y.struct.field("values")).struct.field("lengths").max()
        return 0 if result is None else result
    else:
        y = (x > x.mean()).rle()
        return y.filter(y.struct.field("values")).struct.field("lengths").max().fill_null(0)


def longest_streak_below_mean(x: TIME_SERIES_T) -> INT_EXPR:
    """
    Returns the length of the longest consecutive subsequence in x that is < mean of x.
    If all values in x are null, 0 will be returned. Note: this does not measure consecutive
    changes in time series, only counts the streak based on the original time series, not the
    differences.

    Parameters
    ----------
    x : pl.Expr | pl.Series
        Input time-series.

    Returns
    -------
    int | Expr
    """
    if isinstance(x, pl.Series):
        y = (x.cast(pl.Float64) < x.mean()).rle()
        result = y.filter(y.struct.field("values")).struct.field("lengths").max()
        return 0 if result is None else result
    else:
        y = (x < x.mean()).rle()
        return y.filter(y.struct.field("values")).struct.field("lengths").max().fill_null(0)

def mean_abs_change(x: TIME_SERIES_T) -> FLOAT_EXPR:
    """
    Compute mean absolute change.

    Parameters
    ----------
    x : pl.Expr | pl.Series
        A single time-series.

    Returns
    -------
    float | Expr
    """
    return x.diff(null_behavior="drop").abs().mean()


def max_abs_change(x: TIME_SERIES_T) -> FLOAT_INT_EXPR:
    """
    Compute the maximum absolute change from X_t to X_t+1.

    Parameters
    ----------
    x : pl.Expr | pl.Series
        A single time-series.

    Returns
    -------
    float | Expr
    """
    return absolute_maximum(x.diff(null_behavior="drop"))

def mean_change(x: TIME_SERIES_T) -> FLOAT_EXPR:
    """
    Compute mean change.

    Parameters
    ----------
    x : pl.Expr | pl.Series
        A single time-series.

    Returns
    -------
    float | Expr
    """
    return x.diff(null_behavior="drop").mean()

def mean_n_absolute_max(x: TIME_SERIES_T, n_maxima: int) -> FLOAT_EXPR:
    """
    Calculates the arithmetic mean of the n absolute maximum values of the time series.

    Parameters
    ----------
    x : pl.Expr | pl.Series
        Input time-series.
    n_maxima : int
        The number of maxima to consider.

    Returns
    -------
    float | Expr
    """
    if n_maxima <= 0:
        raise ValueError("The number of maxima should be > 0.")
    return x.abs().top_k(n_maxima).mean()

def mean_second_derivative_central(x: TIME_SERIES_T) -> FLOAT_EXPR:
    """
    Returns the mean value of a central approximation of the second derivative.

    Parameters
    ----------
    x : pl.Series
        A time series to calculate the feature of.

    Returns
    -------
    pl.Series
    """
    return (
        x.tail(2).diff(null_behavior="drop") - x.head(2).diff(null_behavior="drop")
    ) / (2 * (x.len() - 2))


def number_crossings(x: TIME_SERIES_T, crossing_value: float = 0.0) -> FLOAT_EXPR:
    """
    Calculates the number of crossings of x on m, where m is the crossing value.

    A crossing is defined as two sequential values where the first value is lower than m and the next is greater, or vice-versa.
    If you set m to zero, you will get the number of zero crossings.

    Parameters
    ----------
    x : pl.Expr | pl.Series
        A single time-series.
    crossing_value : float
        The crossing value. Defaults to 0.0.

    Returns
    -------
    float | Expr
    """
    return (
        x.gt(crossing_value).cast(pl.Int8).diff(null_behavior="drop").abs().eq(1).sum()
    )


def number_cwt_peaks(x: pl.Series, max_width: int = 5) -> float:
    """
    Number of different peaks in x.

    To estimate the numbers of peaks, x is smoothed by a ricker wavelet for widths ranging from 1 to n. This feature
    calculator returns the number of peaks that occur at enough width scales and with sufficiently high
    Signal-to-Noise-Ratio (SNR)

    Parameters
    ----------
    x : pl.Series
        A single time-series.

    max_width : int
        maximum width to consider


    Returns
    -------
    float
    """
    return len(
        find_peaks_cwt(
            vector=x.to_numpy(zero_copy_only=True),
            widths=np.array(list(range(1, max_width + 1))),
            wavelet=ricker,
        )
    )


def partial_autocorrelation(x: TIME_SERIES_T, n_lags: int) -> float:
    return NotImplemented


def percent_reocurring_points(x: TIME_SERIES_T) -> float:
    """
    Returns the percentage of non-unique data points in the time series. Non-unique data points are those that occur
    more than once in the time series.

    The percentage is calculated as follows:

        # of data points occurring more than once / # of all data points

    This means the ratio is normalized to the number of data points in the time series, in contrast to the
    `percent_reoccuring_values` function.

    Parameters
    ----------
    x : pl.Expr | pl.Series
        Input time-series.

    Returns
    -------
    float
    """
    count = x.unique_counts()
    return count.filter(count > 1).sum() / x.len()


def percent_reoccuring_values(x: TIME_SERIES_T) -> FLOAT_EXPR:
    """
    Returns the percentage of values that are present in the time series more than once.

    The percentage is calculated as follows:

        len(different values occurring more than once) / len(different values)

    This means the percentage is normalized to the number of unique values in the time series, in contrast to the
    `percent_reocurring_points` function.

    Parameters
    ----------
    x : pl.Expr | pl.Series
        Input time-series.

    Returns
    -------
    float | Expr
    """
    count = x.unique_counts()
    return (count > 1).sum() / count.len()


def number_peaks(x: TIME_SERIES_T, support: int) -> INT_EXPR:
    """
    Calculates the number of peaks of at least support n in the time series x. A peak of support n is defined as a
    subsequence of x where a value occurs, which is bigger than its n neighbours to the left and to the right.

    Hence in the sequence

    x = [3, 0, 0, 4, 0, 0, 13]

    4 is a peak of support 1 and 2 because in the subsequences

    [0, 4, 0]
    [0, 0, 4, 0, 0]

    4 is still the highest value. Here, 4 is not a peak of support 3 because 13 is the 3th neighbour to the right of 4
    and its bigger than 4.

    Parameters
    ----------
    x : pl.Expr | pl.Series
        Input time-series.
    support : int
        Support of the peak

    Returns
    -------
    int | Expr
    """
    if isinstance(x, pl.Series):
        # Cheating by calling lazy... Series may or may not have a better implementation.
        frame = x.to_frame()
        return frame.select(number_peaks(pl.col(x.name), support)).item(0, 0)
    else:
        return pl.all_horizontal(
            ((x > x.shift(-i)) & (x > x.shift(i))).fill_null(False)
            for i in range(1, support + 1)
        ).sum()


def permutation_entropy(
    x: TIME_SERIES_T,
    tau: int = 1,
    n_dims: int = 3,
    base: float = math.e,
) -> FLOAT_EXPR:
    """
    Computes permutation entropy.

    Parameters
    ----------
    x : pl.Expr | pl.Series
        Input time-series.
    tau : int
        The embedding time delay which controls the number of time periods between elements
        of each of the new column vectors.
    n_dims : int, > 1
        The embedding dimension which controls the length of each of the new column vectors
    base : float
        The base for log in the entropy computation

    Returns
    -------
    float | Expr
    """
    # This is kind of slow rn when tau > 1
    max_shift = -n_dims + 1
    if isinstance(x, pl.Series):
        # Complete this implementation by cheating (using exprs) for now.
        # There might be short cuts if we use eager. So improve this later.
        frame = x.to_frame()
        expr = permutation_entropy(pl.col(x.name), tau=tau, n_dims=n_dims)
        return frame.select(expr).item(0, 0)
    else:
        return (
            (  # create list columns
                pl.concat_list(
                    x.take_every(tau),
                    *(x.shift(-i).take_every(tau) for i in range(1, n_dims))
                )
                .filter(x.shift(max_shift).take_every(tau).is_not_null())
                .list.eval(
                    pl.element().arg_sort()
                )  # for each inner list, do an argsort
                .value_counts()  # groupby and count, but returns a struct
                .struct.field("counts")  # extract the field named "counts"
            )
            .entropy(normalize=True)
        )


def range_count(
    x: TIME_SERIES_T, lower: float, upper: float, closed: ClosedInterval = "left"
) -> INT_EXPR:
    """
    Computes values of input expression that is between lower (inclusive) and upper (exclusive).

    Parameters
    ----------
    x : pl.Expr | pl.Series
        Input time-series.
    lower : float
        The lower bound, inclusive
    upper : float
        The upper bound, exclusive
    closed : ClosedInterval
        Whether or not the boundaries should be included/excluded

    Returns
    -------
    int | Expr
    """
    if upper < lower:
        raise ValueError("Upper must be greater than lower.")
    return x.is_between(lower_bound=lower, upper_bound=upper, closed=closed).sum()


def ratio_beyond_r_sigma(x: TIME_SERIES_T, ratio: float = 0.25) -> FLOAT_EXPR:
    """
    Returns the ratio of values in the series that is beyond r*std from mean on both sides.

    Parameters
    ----------
    x : pl.Expr | pl.Series
        Input time-series.
    ratio : float
        The scaling factor for std

    Returns
    -------
    float | Expr
    """
    return (
        x.is_between(
            x.mean() - pl.lit(ratio) * x.std(),
            x.mean() + pl.lit(ratio) * x.std(),
            closed="both",
        )
        .not_()
        .sum()
        / x.len()
    )


# Originally named `ratio_value_number_to_time_series_length` in tsfresh
def ratio_n_unique_to_length(x: TIME_SERIES_T) -> FLOAT_EXPR:
    """
    Calculate the ratio of the number of unique values to the length of the time-series.

    Parameters
    ----------
    x : pl.Expr | pl.Series
        Input time-series.

    Returns
    -------
    float | Expr
    """
    return x.n_unique() / x.len()


def root_mean_square(x: TIME_SERIES_T) -> FLOAT_EXPR:
    """
    Calculate the root mean square.

    Parameters
    ----------
    x : pl.Expr | pl.Series
        Input time-series.

    Returns
    -------
    float | Expr
    """
    if isinstance(x, pl.Series):
        return np.sqrt(np.dot(x, x) / len(x))
    else:
        return (x.dot(x) / x.count()).sqrt()


def _into_sequential_chunks(x: pl.Series, m: int) -> np.ndarray:
    name = x.name
    n_rows = len(x) - m + 1
    df = (
        x.to_frame()
        .select(
            pl.col(name), *(pl.col(name).shift(-i).suffix(str(i)) for i in range(1, m))
        )
        .slice(0, n_rows)
    )
    return df.to_numpy()


# Only works on series
def sample_entropy(x: TIME_SERIES_T, ratio: float = 0.2) -> FLOAT_EXPR:
    """
    Calculate the sample entropy of a time series.
    This only works for Series input right now.

    Parameters
    ----------
    x : pl.Expr | pl.Series
        The input time series.
    ratio : float, optional
        The tolerance parameter. Default is 0.2.

    Returns
    -------
    float | Expr
    """
    # This is significantly faster than tsfresh
    if not isinstance(x, pl.Series):
        return NotImplemented

    threshold = ratio * x.std(ddof=0)
    m = 2
    mat = _into_sequential_chunks(x, m)
    tree = KDTree(mat)
    b = (
        np.sum(
            tree.query_ball_point(
                mat, r=threshold, p=np.inf, workers=-1, return_length=True
            )
        )
        - mat.shape[0]
    )
    mat = _into_sequential_chunks(x, m + 1)  #
    tree = KDTree(mat)
    a = (
        np.sum(
            tree.query_ball_point(
                mat, r=threshold, p=np.inf, workers=-1, return_length=True
            )
        )
        - mat.shape[0]
    )
    return np.log(b / a)  # -ln(a/b) = ln(b/a)


# Need to improve the input arguments depending on use cases.
def spkt_welch_density(x: TIME_SERIES_T, n_coeffs: Optional[int] = None) -> LIST_EXPR:
    """
    This estimates the cross power spectral density of the time series x at different frequencies.
    This only works for Series input right now.

    Parameters
    ----------
    x : pl.Expr | pl.Series
        The input time series.
    n_coeffs : Optional[int]
        The number of coefficients you want to take. If none, will take all, which will be a list
        as long as the input time series.

    Returns
    -------
    list of floats
    """
    if isinstance(x, pl.Series):
        if n_coeffs is None:
            last_idx = len(x)
        else:
            last_idx = n_coeffs
        _, pxx = welch(x, nperseg=min(len(x), 256))
        return pxx[:last_idx]
    else:
        return NotImplemented


# Originally named: `sum_of_reoccurring_data_points`
def sum_reocurring_points(x: TIME_SERIES_T) -> FLOAT_INT_EXPR:
    """
    Returns the sum of all data points that are present in the time series more than once.

    For example, `sum_reocurring_points(pl.Series([2, 2, 2, 2, 1]))` returns 8, as 2 is a reoccurring value, so all 2's
    are summed up.

    This is in contrast to the `sum_reocurring_values` function, where each reoccuring value is only counted once.

    Parameters
    ----------
    x : pl.Expr | pl.Series
        Input time-series.

    Returns
    -------
    float | Expr
    """
    return x.filter(~x.is_unique()).sum()


# Originally named: `sum_of_reoccurring_values`
def sum_reocurring_values(x: TIME_SERIES_T) -> FLOAT_INT_EXPR:
    """
    Returns the sum of all values that are present in the time series more than once.

    For example, `sum_reocurring_values(pl.Series([2, 2, 2, 2, 1]))` returns 2, as 2 is a reoccurring value, so it is
    summed up with all other reoccuring values (there is none), so the result is 2.

    This is in contrast to the `sum_reocurring_points` function, where each reoccuring value is only counted as often as it is present in the data.

    Parameters
    ----------
    x : pl.Expr | pl.Series
        Input time-series.

    Returns
    -------
    float | Expr
    """
    return x.filter(~x.is_unique()).unique().sum()


def symmetry_looking(x: TIME_SERIES_T, ratio: float = 0.25) -> BOOL_EXPR:
    """
    Check if the distribution of x looks symmetric.

    A distribution is considered symmetric if: `| mean(X)-median(X) | < ratio * (max(X)-min(X))`

    Parameters
    ----------
    x : polars.Series
        Input time-series.
    ratio : float
        Multiplier on distance between max and min.

    Returns
    -------
    bool | Expr
    """
    if isinstance(x, pl.Series):
        mean_median_difference = np.abs(x.mean() - x.median())
    else:
        mean_median_difference = (x.mean() - x.median()).abs()

    max_min_difference = x.max() - x.min()
    return mean_median_difference < ratio * max_min_difference


def time_reversal_asymmetry_statistic(x: TIME_SERIES_T, n_lags: int) -> FLOAT_EXPR:
    """
    Returns the time reversal asymmetry statistic.

    Parameters
    ----------
    x : pl.Series
        Input time-series.
    n_lags : int
        The lag that should be used in the calculation of the feature.

    Returns
    -------
    float | Expr
    """
    one_lag = x.shift(-n_lags)
    two_lag = x.shift(-2 * n_lags)
    return (one_lag * (two_lag.pow(2) - x.pow(2))).head(x.len() - 2 * n_lags).mean()


def variation_coefficient(x: TIME_SERIES_T) -> FLOAT_EXPR:
    """
    Calculate the coefficient of variation (CV).

    Parameters
    ----------
    x : pl.Expr | pl.Series
        Input time series.

    Returns
    -------
    float | Expr
    """
    return x.std(ddof=0) / x.mean()


def var_gt_std(x: TIME_SERIES_T, ddof: int = 1) -> BOOL_EXPR:
    """
    Is the variance >= std? In other words, is var >= 1?

    Parameters
    ----------
    x : pl.Expr | pl.Series
        Input time series.
    ddof : int
        Delta Degrees of Freedom used when computing var.

    Returns
    -------
    bool | Expr
    """
    return x.var(ddof=ddof) >= 1


def harmonic_mean(x: TIME_SERIES_T) -> FLOAT_EXPR:
    """
    Returns the harmonic mean of the of the time series.

    Parameters
    ----------
    x : pl.Expr | pl.Series
        Input time series.

    Returns
    -------
    float | Expr
    """
    return x.len() / (pl.lit(1.0) / x).sum()

def range_over_mean(x:TIME_SERIES_T) -> FLOAT_EXPR:
    '''
    Returns the range (max - min) over mean of the time series.

    Parameters
    ----------
    x : pl.Expr | pl.Series
        Input time series.

    Returns
    -------
    float | Expr
    '''
    return (x.max() - x.min()) / x.mean()

def range_change(x:TIME_SERIES_T, percentage:bool = True) -> FLOAT_EXPR:
    '''
    Returns the maximum value range. If percentage is true, will compute 
    (max - min) / min, which only makes sense when x is always positive.

    Parameters
    ----------
    x : pl.Expr | pl.Series
        Input time series.

    Returns
    -------
    float | Expr
    '''
    if percentage:
        return x.max()/x.min() - 1.0
    else:
        return x.max() - x.min()


def streak_length_stats(x:TIME_SERIES_T, above:bool, threshold: float) -> MAP_EXPR:
    '''
    Returns some statistics of the length of the streaks of the time series. Note that the streaks here
    are about the changes for consecutive values in the time series, not the individual values.

    The statistics include: min length, max length, average length, std of length,
    10-percentile length, median length, 90-percentile length, and mode of the length. If input is Series,
    a dictionary will be returned. If input is an expression, the expression will evaluate to a struct
    with the fields ordered by the statistics.

    Parameters
    ----------
    x : pl.Expr | pl.Series
        Input time series.
    above: bool
        Above (>=) or below (<=) the given threshold
    threshold
        The threshold for the change (x_t+1 - x_t) to be counted

    Returns
    -------
    float | Expr
    '''
    if above:
        y = (x.diff().cast(pl.Float64) >= threshold).rle()
    else:
        y = (x.diff().cast(pl.Float64) <= threshold).rle()

    y = y.filter(y.struct.field("values")).struct.field("lengths")
    if isinstance(x, pl.Series):
        return {
            "min": y.min(),
            "max": y.max(),
            "mean": y.mean(),
            "std": y.std(),
            "10-percentile": y.quantile(0.1),
            "median": y.median(),
            "90-percentile": y.quantile(0.9),
            "mode": y.mode()[0]
        }
    else:
        return pl.struct(
            y.min().alias("min"),
            y.max().alias("max"),
            y.mean().alias("mean"),
            y.std().alias("std"),
            y.quantile(0.1).alias("10-percentile"),
            y.median().alias("median"),
            y.quantile(0.9).alias("90-percentile"),
            y.mode().first().alias("mode")
        )

def longest_streak_above(x:TIME_SERIES_T, threshold:float):
    '''
    Returns the longest streak of changes >= threshold of the time series. A change
    is counted when (x_t+1 - x_t) >= threshold. Note that the streaks here
    are about the changes for consecutive values in the time series, not the individual values.

    Parameters
    ----------
    x : pl.Expr | pl.Series
        Input time series.

    Returns
    -------
    float | Expr
    '''
    if isinstance(x, pl.Series):
        y = (x.diff().cast(pl.Float64) >= threshold).rle()
        streak_max = y.filter(y.struct.field("values")).struct.field("lengths").max()
        return 0 if streak_max is None else streak_max
    else:
        y = (x.diff() >= threshold).rle()
        return y.filter(y.struct.field("values")).struct.field("lengths").max().fill_null(0)

def longest_streak_below(x:TIME_SERIES_T, threshold:float):
    '''
    Returns the longest streak of changes <= threshold of the time series. A change
    is counted when (x_t+1 - x_t) <= threshold. Note that the streaks here
    are about the changes for consecutive values in the time series, not the individual values.

    Parameters
    ----------
    x : pl.Expr | pl.Series
        Input time series.

    Returns
    -------
    float | Expr
    '''
    if isinstance(x, pl.Series):
        y = (x.diff().cast(pl.Float64) <= threshold).rle()
        streak_max = y.filter(y.struct.field("values")).struct.field("lengths").max()
        return 0 if streak_max is None else streak_max
    else:
        y = (x.diff() <= threshold).rle()
        return y.filter(y.struct.field("values")).struct.field("lengths").max().fill_null(0)

def longest_winning_streak(x:TIME_SERIES_T):
    '''
    Returns the longest winning streak of the time series. A win is counted when
    (x_t+1 - x_t) >= 0
    
    Parameters
    ----------
    x : pl.Expr | pl.Series
        Input time series.

    Returns
    -------
    float | Expr
    '''
    return longest_streak_above(x, threshold=0)


def longest_losing_streak(x:TIME_SERIES_T):
    '''
    Returns the longest losing streak of the time series. A loss is counted when
    (x_t+1 - x_t) <= 0

    Parameters
    ----------
    x : pl.Expr | pl.Series
        Input time series.

    Returns
    -------
    float | Expr
    '''
    return longest_streak_below(x, threshold=0)

# FFT Features


def fft_coefficients(x: TIME_SERIES_T) -> MAP_LIST_EXPR:
    """
    Calculates Fourier coefficients and phase angles of the the 1-D discrete Fourier Transform.
    This only works for Series input right now.

    Parameters
    ----------
    x : pl.Expr | pl.Series
        Input time series.
    n_threads : int
        Number of threads to use.
        If None, uses all threads available. Defaults to None.

    Returns
    -------
    dict of list of floats | Expr
    """

    fft = np.fft.rfft(x.to_numpy(zero_copy_only=True))
    real = fft.real
    imag = fft.imag
    angle = np.arctan2(real, imag)
    deg_angle = angle * 180 / np.pi
    return {
        "real": fft.real.tolist(),
        "imag": fft.imag.tolist(),
        "angle": deg_angle.tolist(),
    }<|MERGE_RESOLUTION|>--- conflicted
+++ resolved
@@ -564,15 +564,6 @@
     """
     # Unlike Tsfresh,
     # We calculate all 1,2,3,...,n_chunk at once
-<<<<<<< HEAD
-    r = x.len() % n_chunks
-    f = x.len() // n_chunks
-    if f == n_chunks:
-        seg_sum = x.head(x.len()-r).pow(2).reshape((n_chunks, -1)).list.sum()
-    else:
-        seg_sum = x.extend_constant(0, n=r-1).pow(2).reshape((n_chunks, -1)).list.sum()
-=======
->>>>>>> 4b32630f
     if isinstance(x, pl.Series):
         y = x.pow(2).extend_constant(0, n_chunks - (x.len() % n_chunks))
         seg_sum = y.reshape((n_chunks, y.len()//n_chunks)).list.sum()
