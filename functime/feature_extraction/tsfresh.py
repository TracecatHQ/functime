import math
from typing import List, Mapping, Optional, Sequence, Union

import bottleneck as bn
import numpy as np
import polars as pl
import scipy.linalg as slq
from numpy.linalg import lstsq
from polars.type_aliases import ClosedInterval
from scipy.signal import find_peaks_cwt, ricker, welch
from scipy.spatial import KDTree

TIME_SERIES_T = Union[pl.Series, pl.Expr]
FLOAT_EXPR = Union[float, pl.Expr]
FLOAT_INT_EXPR = Union[int, float, pl.Expr]
INT_EXPR = Union[int, pl.Expr]
LIST_EXPR = Union[list, pl.Expr]
BOOL_EXPR = Union[bool, pl.Expr]
MAP_EXPR = Union[Mapping[str, float], pl.Expr]
MAP_LIST_EXPR = Union[Mapping[str, List[float]], pl.Expr]


def absolute_energy(x: TIME_SERIES_T) -> FLOAT_INT_EXPR:
    """
    Compute the absolute energy of a time series.

    Parameters
    ----------
    x : pl.Expr | pl.Series
        Input time-series.

    Returns
    -------
    float | Expr
    """
    if isinstance(x, pl.Series):
        if x.len() > 300_000: # Would be different for different machines
            return np.dot(x,x)
    return x.dot(x)


def absolute_maximum(x: TIME_SERIES_T) -> FLOAT_INT_EXPR:
    """
    Compute the absolute maximum of a time series.

    Parameters
    ----------
    x : pl.Expr | pl.Series
        Input time-series.

    Returns
    -------
    float | Expr
    """
    if isinstance(x, pl.Series):
        return np.max(np.abs([x.min(), x.max()]))
    else:
        return pl.max_horizontal(x.min().abs(), x.max().abs())


def absolute_sum_of_changes(x: TIME_SERIES_T) -> FLOAT_INT_EXPR:
    """
    Compute the absolute sum of changes of a time series.

    Parameters
    ----------
    x : pl.Expr | pl.Series
        Input time-series.

    Returns
    -------
    float | Expr
    """
    return x.diff(n=1, null_behavior="drop").abs().sum()


def approximate_entropy(
    x: TIME_SERIES_T, run_length: int, filtering_level: float, scale_by_std: bool = True
) -> float:
    """
    Approximate sample entropies of a time series given the filtering level.
    This only works for Series input right now.

    Parameters
    ----------
    x : pl.Expr | pl.Series
        Input time-series.
    run_length : int
        Length of compared run of data. This is `m` in the wikipedia article.
    filtering_level : float
        Filtering level, must be positive. This is `r` in the wikipedia article.
    scale_by_std : bool
        Whether to scale filter level by std of data. In most applications, this is the default
        behavior, but not in some other cases.

    Returns
    -------
    float
    """

    if filtering_level <= 0:
        raise ValueError("Filter level must be positive.")

    if scale_by_std:
        r = filtering_level * x.std()
    else:
        r = filtering_level

    if isinstance(x, pl.Series):
        if len(x) < run_length + 1:
            return 0

        frame = x.to_frame()
        # Shared between phi_m and phi_m+1
        data = frame.with_columns(
            pl.col(x.name).shift(-i).alias(str(i)) for i in range(1, run_length + 1)
        ).to_numpy()

        n1 = len(x) - run_length + 1
        data_m = data[:n1, :run_length]
        # Computes phi. Let's not make it into a separate function until we know this will be reused.
        tree = KDTree(data_m, leafsize=50)  # Can play with leafsize to fine tune perf
        nb_in_radius: np.ndarray = tree.query_ball_point(
            data_m, r, p=np.inf, workers=-1, return_length=True
        )
        phi_m = np.log(nb_in_radius / n1).sum() / n1

        n2 = n1 - 1
        data_mp1 = data[:n2, :]
        # Compute phi
        tree = KDTree(data_mp1, leafsize=50)
        nb_in_radius: np.ndarray = tree.query_ball_point(
            data_mp1, r, p=np.inf, workers=-1, return_length=True
        )
        phi_mp1 = np.log(nb_in_radius / n2).sum() / n2

        return np.abs(phi_m - phi_mp1)
    else:
        return NotImplemented


# An alias
ApEn = approximate_entropy


def augmented_dickey_fuller(x: TIME_SERIES_T, n_lags: int) -> float:
    """
    Calculates the Augmented Dickey-Fuller (ADF) test statistic. This only works for Series input right now.

    Parameters
    ----------
    x : pl.Expr | pl.Series
        Input time-series.
    n_lags : int
        The number of lags to include in the test.

    Returns
    -------
    float
    """
    if isinstance(x, pl.Series):
        x_diff = x.diff()
        k = x_diff.len()
        X = np.vstack(
            [
                x.slice(n_lags),
                np.asarray(
                    [x_diff.shift(i).slice(n_lags) for i in range(1, n_lags + 1)]
                ),
                np.ones(k - n_lags),
            ]
        ).T
        y = x_diff.slice(n_lags).to_numpy(zero_copy_only=True)
        coeffs, resids, _, _ = lstsq(X, y, rcond=None)
        mse = bn.nansum(resids**2) / (k - X.shape[1])
        x_arr = np.asarray(x).T, np.asarray(x)
        cov = mse * np.linalg.inv(np.dot(x_arr.T, x))
        stderrs = np.sqrt(np.diag(cov))
        return coeffs[0] / stderrs[0]
    else:
        return NotImplemented


def autocorrelation(x: TIME_SERIES_T, n_lags: int) -> FLOAT_EXPR:
    """
    Calculate the autocorrelation for a specified lag.

    The autocorrelation measures the linear dependence between a time-series and a lagged version of itself.

    Parameters
    ----------
    x : pl.Expr | pl.Series
        Input time-series.
    n_lags : int
        The lag at which to calculate the autocorrelation. Must be a non-negative integer.

    Returns
    -------
    float | Expr
        Autocorrelation at the given lag. Returns None, if lag is less than 0.
    """
    if n_lags < 0:
        raise ValueError("Input `n_lags` must be >= 0")
    elif n_lags == 0:
        return 1.0

    mean = x.mean()
    var = x.var(ddof=0)
    range_ = x.len() - n_lags
    y1 = x.slice(0, length=range_) - mean
    y2 = x.slice(n_lags, length=None) - mean
    return y1.dot(y2) / (var * range_)


def autoregressive_coefficients(x: TIME_SERIES_T, n_lags: int) -> List[float]:
    """
    Computes coefficients for an AR(`n_lags`) process. This only works for Series input
    right now.

    Parameters
    ----------
    x : pl.Expr | pl.Series
        Input time-series.
    n_lags : int
        The number of lags in the autoregressive process.

    Returns
    -------
    list of float
    """
    if isinstance(x, pl.Series):
        tail = len(x) - n_lags
        data_x = (
            x.to_frame()
            .select(
                *(
                    pl.col(x.name).shift(i).tail(tail).alias(str(i))
                    for i in range(1, n_lags + 1)
                ),
                pl.lit(1)
            )
            .to_numpy()
        )  # This matrix generation is faster than v-stack.
        y = x.tail(tail).to_numpy()
        # Ok to overwrite because data_x and y are copies
        return slq.lstsq(data_x, y, overwrite_a=True, overwrite_b=True, cond=None)[0]
    else:
        return NotImplemented


_BENFORD_DIST_SERIES = (1 + 1 / pl.int_range(1, 10, eager=True)).log10()


def benford_correlation(x: TIME_SERIES_T) -> FLOAT_EXPR:
    """
    Returns the correlation between the first digit distribution of the input time series and
    the Newcomb-Benford's Law distribution.

    Parameters
    ----------
    x : pl.Expr | pl.Series
        Input time-series.

    Returns
    -------
    float | Expr
    """

    if isinstance(x, pl.Series):
        counts = (
            x.cast(pl.Utf8)
            .str.strip_chars_start("-0.")
            .filter(x != 0)
            .str.slice(0, 1)
            .cast(pl.UInt8)
            .append(pl.int_range(1, 10, eager=True, dtype=pl.UInt8))
            .value_counts()
            .sort(by=x.name)
            .get_column("counts")
        )
        return np.corrcoef(counts - 1, _BENFORD_DIST_SERIES)[0, 1]
    else:
        y = x.cast(pl.Utf8).str.strip_chars_start("-0.")
        counts = (
            y.filter(x != 0)
            .str.slice(0, 1)
            .cast(pl.UInt8)
            .append(pl.int_range(1, 10, eager=False))
            .value_counts()
            .sort()
            .struct.field("counts")
        )
        return pl.corr(counts - 1, pl.lit(_BENFORD_DIST_SERIES))


def benford_correlation2(x: pl.Expr) -> pl.Expr:
    """
    Returns the correlation between the first digit distribution of the input time series and
    the Newcomb-Benford's Law distribution. This version may hit some float point precision
    issues for some rare numbers.

    Parameters
    ----------
    x : pl.Expr | pl.Series
        Input time-series.

    Returns
    -------
    An expression for benford_correlation representing a float
    """
    counts = (
        # This part can be simplified once the log10(1000) precision issue is resolved.
        pl.when(x.abs() == 1000)
        .then(pl.lit(1))
        .otherwise(x.abs() / (pl.lit(10).pow((x.abs().log10()).floor())))
        .drop_nans()
        .drop_nulls()
        .cast(pl.UInt8)
        .append(pl.int_range(1, 10, eager=False))
        .value_counts()
        .sort()
        .struct.field("counts")
    )
    return pl.corr(counts - 1, pl.lit(_BENFORD_DIST_SERIES))


def binned_entropy(x: TIME_SERIES_T, bin_count: int = 10) -> FLOAT_EXPR:
    """
    Calculates the entropy of a binned histogram for a given time series.

    Parameters
    ----------
    x : pl.Expr | pl.Series
        Input time-series.
    bin_count : int, optional
        The number of bins to use in the histogram. Default is 10.

    Returns
    -------
    float | Expr
    """
    if isinstance(x, pl.Series):
        hist, _ = np.histogram(x, bins=bin_count)
        probs = hist / len(x)
        probs[probs == 0] = 1.0
        return -np.sum(probs * np.log(probs))
    else:
        return (
            (x - x.min())
            .floordiv(pl.lit(1e-12) + (x.max() - x.min()) / pl.lit(bin_count))
            .drop_nulls()
            .value_counts()
            .struct.field("counts")
            .entropy()
        )


def c3(x: TIME_SERIES_T, n_lags: int) -> FLOAT_EXPR:
    """
    Measure of non-linearity in the time series using c3 statistics.

    Parameters
    ----------
    x : pl.Expr | pl.Series
        Input time-series.
    n_lags : int
        The lag that should be used in the calculation of the feature.

    Returns
    -------
    float | Expr
    """
    twice_lag = 2 * n_lags
    if isinstance(x, pl.Series):
        if twice_lag >= x.len():
            return np.nan
        else:
            return (x * x.shift(n_lags) * x.shift(twice_lag)).sum() / (
                x.len() - twice_lag
            )
    else:
        # Would potentially be faster if there is a pl.product_horizontal()
        return ((x.mul(x.shift(n_lags)).mul(x.shift(twice_lag))).sum()).truediv(
            x.len() - twice_lag
        )


def change_quantiles(
    x: TIME_SERIES_T, q_low: float, q_high: float, is_abs: bool
) -> LIST_EXPR:
    """
    First fixes a corridor given by the quantiles ql and qh of the distribution of x.
    It will return a list of changes coming from consecutive values that both lie within
    the quantile range. The user may optionally get abssolute value of the changes, and
    compute stats from these changes. If q_low >= q_high, it will return null.

    Parameters
    ----------
    x : pl.Expr | pl.Series
        A single time-series.
    q_low : float
        The lower quantile of the corridor. Must be less than `q_high`.
    q_high : float
        The upper quantile of the corridor. Must be greater than `q_low`.
    is_abs : bool
        If True, takes absolute difference.

    Returns
    -------
    list of float | Expr
    """
    if isinstance(x, pl.Series):
        frame = x.to_frame()
        return frame.select(
            change_quantiles(pl.col(x.name), q_low, q_high, is_abs)
        ).item(0, 0)
    else:
        if q_high <= q_low:
            return None

        # Use linear to conform to NumPy
        y = x.is_between(
            x.quantile(q_low, "linear"),
            x.quantile(q_high, "linear"),
        )
        # I tested again, pl.all_horizontal is slightly faster than
        # pl.all_horizontal(y, y.shift_and_fill(False, periods=1))
        expr = x.diff().filter(pl.all_horizontal(y, y.shift_and_fill(False, periods=1)))
        if is_abs:
            expr = expr.abs()

        return expr.implode()


def cid_ce(x: TIME_SERIES_T, normalize: bool = False) -> FLOAT_EXPR:
    """
    Computes estimate of time-series complexity[^1].

    A more complex time series has more peaks and valleys.
    This feature is calculated by:

    Parameters
    ----------
    x : pl.Expr | pl.Series
        A single time-series.
    normalize : bool, optional
        If True, z-normalizes the time-series before computing the feature.
        Default is False.

    Returns
    -------
    float | Expr
    """
    if normalize:
        y = (x - x.mean()) / x.std(ddof=0)
    else:
        y = x

    if isinstance(x, pl.Series):
        diff = np.diff(y)
        return np.sqrt(np.dot(diff, diff))
    else:
        z = y - y.shift(-1)
        return (z.dot(z)).sqrt()


def count_above(x: TIME_SERIES_T, threshold: float = 0.0) -> FLOAT_EXPR:
    """
    Calculate the percentage of values above or equal to a threshold.

    Parameters
    ----------
    x : pl.Expr | pl.Series
        Input time-series.
    threshold : float
        The threshold value for comparison.

    Returns
    -------
    float | Expr
    """
    return 100 * (x >= threshold).sum() / x.len()


def count_above_mean(x: TIME_SERIES_T) -> INT_EXPR:
    """
    Count the number of values that are above the mean.

    Parameters
    ----------
    x : pl.Expr | pl.Series
        Input time-series.

    Returns
    -------
    int | Expr
    """
    return (x > x.mean()).sum()


def count_below(x: TIME_SERIES_T, threshold: float = 0.0) -> FLOAT_EXPR:
    """
    Calculate the percentage of values below or equal to a threshold.

    Parameters
    ----------
    x : pl.Expr | pl.Series
        Input time-series.
    threshold : float
        The threshold value for comparison.

    Returns
    -------
    float | Expr
    """
    return 100 * (x <= threshold).sum() / x.len()


def count_below_mean(x: TIME_SERIES_T) -> INT_EXPR:
    """
    Count the number of values that are below the mean.

    Parameters
    ----------
    x : pl.Expr | pl.Series
        Input time-series.

    Returns
    -------
    int | Expr
    """
    return (x < x.mean()).sum()


def cwt_coefficients(
    x: pl.Series, widths: Sequence[int] = (2, 5, 10, 20), n_coefficients: int = 14
) -> List[float]:
    """
    Calculates a Continuous wavelet transform for the Ricker wavelet.

    Parameters
    ----------
    x : pl.Expr | pl.Series
        Input time-series.
    widths : Sequence[int], optional
        The widths of the Ricker wavelet to use for the CWT. Default is (2, 5, 10, 20).
    n_coefficients : int, optional
        The number of CWT coefficients to return. Default is 14.

    Returns
    -------
    list of float
    """
    convolution = np.empty((len(widths), x.len()), dtype=np.float32)
    for i, width in enumerate(widths):
        points = np.min([10 * width, x.len()])
        wavelet_x = np.conj(ricker(points, width)[::-1])
        convolution[i] = np.convolve(x.to_numpy(zero_copy_only=True), wavelet_x)
    coeffs = []
    for coeff_idx in range(min(n_coefficients, convolution.shape[1])):
        coeffs.extend(convolution[widths.index(), coeff_idx] for _ in widths)
    return coeffs


def energy_ratios(x: TIME_SERIES_T, n_chunks: int = 10) -> LIST_EXPR:
    """
    Calculates sum of squares over the whole series for `n_chunks` equally segmented parts of the time-series.
    E.g. if n_chunks = 10, values are [0, 1, 2, 3, .. , 999], the first chunk will be [0, .. , 99].

    Parameters
    ----------
    x : list of float
        The time-series to be segmented and analyzed.
    n_chunks : int, optional
        The number of equally segmented parts to divide the time-series into. Default is 10.

    Returns
    -------
    list of float | Expr
    """
    # Unlike Tsfresh,
    # We calculate all 1,2,3,...,n_chunk at once
    if isinstance(x, pl.Series):
        r = x.len() % n_chunks
        if r != 0:
            y = x.pow(2).extend_constant(0, n_chunks - r)
        else:
            y = x.pow(2)
        seg_sum = y.reshape((n_chunks, -1)).list.sum()
        return (seg_sum / seg_sum.sum()).to_list()
    else:
        r = x.count().mod(n_chunks)
        y = x.pow(2).append(
            pl.repeat(0, n=pl.when(r == 0).then(0).otherwise(pl.lit(n_chunks) - r))
        )
        seg_sum = y.reshape((n_chunks, -1)).list.sum()
        return (seg_sum / seg_sum.sum()).implode()


def first_location_of_maximum(x: TIME_SERIES_T) -> FLOAT_EXPR:
    """
    Returns the first location of the maximum value of x.
    The position is calculated relatively to the length of x.

    Parameters
    ----------
    x : pl.Expr | pl.Series
        Input time-series.

    Returns
    -------
    float | Expr
    """
    return x.arg_max() / x.len()


def first_location_of_minimum(x: TIME_SERIES_T) -> FLOAT_EXPR:
    """
    Returns the first location of the minimum value of x.
    The position is calculated relatively to the length of x.

    Parameters
    ----------
    x : pl.Expr | pl.Series
        Input time-series.

    Returns
    -------
    float | Expr
    """
    return x.arg_min() / x.len()


def fourier_entropy(x: TIME_SERIES_T, n_bins: int = 10) -> float:
    """
    Calculate the Fourier entropy of a time series. This only works for Series input right now.

    Parameters
    ----------
    x : pl.Expr | pl.Series
        Input time-series.
    n_bins : int, optional
        The number of bins to use for the entropy calculation. Default is 10.

    Returns
    -------
    float
    """
    if not isinstance(x, pl.Series):
        return NotImplemented

    if len(x) == 1:
        return np.nan
    else:
        _, pxx = welch(x, nperseg=min(x.len(), 256))
        return binned_entropy(pl.Series(pxx) / bn.nanmax(pxx), n_bins)


def friedrich_coefficients(
    x: TIME_SERIES_T, polynomial_order: int = 3, n_quantiles: int = 30
) -> List[float]:
    """
    Calculate the Friedrich coefficients of a time series.

    Parameters
    ----------
    x : TIME_SERIES_T
        The time series to calculate the Friedrich coefficients of.
    polynomial_order : int, optional
        The order of the polynomial to fit to the quantile means. Default is 3.
    n_quantiles : int, optional
        The number of quantiles to use for the calculation. Default is 30.

    Returns
    -------
    list of float
    """
    X = (
        x.alias("signal")
        .to_frame()
        .with_columns(
            delta=x.diff().alias("delta"),
            quantile=x.qcut(q=n_quantiles, labels=[str(i) for i in range(n_quantiles)]),
        )
        .lazy()
    )
    X_means = (
        X.groupby("quantile")
        .agg([pl.all().mean()])
        .drop_nulls()
        .collect(streaming=True)
    )
    return np.polyfit(
        X_means.get_column("signal").to_numpy(zero_copy_only=True),
        X_means.get_column("delta").to_numpy(zero_copy_only=True),
        deg=polynomial_order,
    )


def has_duplicate(x: TIME_SERIES_T) -> BOOL_EXPR:
    """
    Check if the time-series contains any duplicate values.

    Parameters
    ----------
    x : pl.Expr | pl.Series
        Input time-series.

    Returns
    -------
    bool | Expr
    """
    return x.is_duplicated().any()


def has_duplicate_max(x: TIME_SERIES_T) -> BOOL_EXPR:
    """
    Check if the time-series contains any duplicate values equal to its maximum value.

    Parameters
    ----------
    x : pl.Expr | pl.Series
        Input time-series.

    Returns
    -------
    bool | Expr
    """
    return (x == x.max()).sum() > 1


def has_duplicate_min(x: TIME_SERIES_T) -> BOOL_EXPR:
    """
    Check if the time-series contains duplicate values equal to its minimum value.

    Parameters
    ----------
    x : pl.Expr | pl.Series
        Input time-series.

    Returns
    -------
    bool | Expr
    """
    return (x == x.min()).sum() > 1


def index_mass_quantile(x: TIME_SERIES_T, q: float) -> FLOAT_EXPR:
    """
    Calculates the relative index i of time series x where q% of the mass of x lies left of i.
    For example for q = 50% this feature calculator will return the mass center of the time series.

    Parameters
    ----------
    x : pl.Expr | pl.Series
        Input time-series.
    q : float
        The quantile.

    Returns
    -------
    float | Expr
    """
    x_cumsum = x.abs().cumsum().set_sorted()
    if isinstance(x, pl.Series):
        if x.is_integer():
            idx = x_cumsum.search_sorted(int(q*x_cumsum[-1]) + 1, "left")
        else: # Search sorted is sensitive to dtype.
            idx = x_cumsum.search_sorted(q*x_cumsum[-1], "left")
        return (idx + 1) / x.len()
    else:
<<<<<<< HEAD
        # In lazy case we have to cast, which kind of wasts some time, but this is on
        # par with the old implementation. Use max here because... believe it or not
        # max (with fast track because I did set_sorted()) is faster than .last() ???
        idx = x_cumsum.cast(pl.Float64).search_sorted(q*x_cumsum.max(), "left")
        return (idx + 1) / x.len()
=======
        y = x
    y_abs = y.abs()
    y_sum = y.sum()
    n = x.len()
    idx = (y_abs.cumsum() >= q * y_sum).arg_max()
    return (idx + 1) / n
>>>>>>> d0223228


def large_standard_deviation(x: TIME_SERIES_T, ratio: float = 0.25) -> BOOL_EXPR:
    """
    Checks if the time-series has a large standard deviation: `std(x) > r * (max(X)-min(X))`.

    As a heuristic, the standard deviation should be a forth of the range of the values.

    Parameters
    ----------
    x : pl.Expr | pl.Series
        Input time-series.
    ratio : float
        The ratio of the interval to compare with.

    Returns
    -------
    bool | Expr
    """
    x_std = x.std()
    x_interval = x.max() - x.min()
    return x_std > (ratio * x_interval)


def last_location_of_maximum(x: TIME_SERIES_T) -> FLOAT_EXPR:
    """
    Returns the last location of the maximum value of x.
    The position is calculated relatively to the length of x.

    Parameters
    ----------
    x : pl.Expr | pl.Series
        Input time-series.

    Returns
    -------
    float | Expr
    """
<<<<<<< HEAD
    # if isinstance(x, pl.Series):
    #     return ((x == x.max()).arg_true()[-1] + 1) / x.len()
    # else:
    #     return ((x == x.max()).arg_true().last() + 1) / x.len()
    return 1.0 - (x.reverse().arg_max()) / x.len()
=======
    return 1.0 - x.reverse().arg_max() / x.len()
>>>>>>> d0223228


def last_location_of_minimum(x: TIME_SERIES_T) -> FLOAT_EXPR:
    """
    Returns the last location of the minimum value of x.
    The position is calculated relatively to the length of x.

    Parameters
    ----------
    x : pl.Expr | pl.Series
        Input time-series.

    Returns
    -------
    float | Expr
    """
<<<<<<< HEAD
    # if isinstance(x, pl.Series):
    #     return ((x == x.min()).arg_true()[-1] + 1) / x.len()
    # else:
    #     return ((x == x.min()).arg_true().last() + 1) / x.len()
    return 1.0 - (x.reverse().arg_min()) / x.len()
=======
    return 1.0 - x.reverse().arg_min() / x.len()
>>>>>>> d0223228


def lempel_ziv_complexity(
    x: TIME_SERIES_T, threshold: Union[float, pl.Expr]
) -> FLOAT_EXPR:
    """
    Calculate a complexity estimate based on the Lempel-Ziv compression algorithm. The
    implementation here is currently taken from Lilian Besson. See the reference section
    below. Instead of return the complexity value, we return a ratio w.r.t the length of
    the input series.

    Parameters
    ----------
    x : pl.Expr | pl.Series
        Input time-series.
    threshold: float | pl.Expr

        Either a number, or an expression representing a comparable quantity. If x > value,
        then it will be binarized as 1 and 0 otherwise. If x is eager, then value must also
        be eager as well.

    Returns
    -------
    float

    Reference
    ---------
    https://github.com/Naereen/Lempel-Ziv_Complexity/tree/master
    https://en.wikipedia.org/wiki/Lempel%E2%80%93Ziv_complexity
    """
    if isinstance(x, pl.Series):
        if isinstance(threshold, pl.Expr):
            raise ValueError("Input `value` must be a number when input x is a series.")

        binary_seq = b"".join((x > threshold).cast(pl.Binary))

        sub_strings = set()
        n = len(binary_seq)
        ind = 0
        inc = 1
        while True:
            if ind + inc > len(binary_seq):
                break
            sub_str = binary_seq[ind : ind + inc]
            if sub_str in sub_strings:
                inc += 1
            else:
                sub_strings.add(sub_str)
                ind += inc
                inc = 1

        return len(sub_strings) / n
    else:
        return NotImplemented


def linear_trend(x: TIME_SERIES_T) -> MAP_EXPR:
    """
    Compute the slope, intercept, and RSS of the linear trend.

    Parameters
    ----------
    x : pl.Expr | pl.Series
        Input time-series.

    Returns
    -------
    Mapping[str, float] | Expr
    """
    if isinstance(x, pl.Series):
        x_range = np.arange(start=0, stop=x.len())
        beta = np.cov(x_range, x)[0, 1] / np.var(x_range, ddof=1)
        alpha = x.mean() - beta * x_range.mean()
        resid = x - (beta * x_range + alpha)
        return {"slope": beta, "intercept": alpha, "rss": np.dot(resid, resid)}
    else:
        x_range = pl.int_range(0, x.len())
        beta = pl.cov(x_range, x) / x_range.var()
        alpha = x.mean() - beta * x_range.mean()
        resid = x - (beta * x_range + alpha)
        return pl.struct(
            beta.alias("slope"), alpha.alias("intercept"), resid.dot(resid).alias("rss")
        )


def longest_streak_above_mean(x: TIME_SERIES_T) -> INT_EXPR:
    """
    Returns the length of the longest consecutive subsequence in x that is > mean of x.
    If all values in x are null, 0 will be returned. Note: this does not measure consecutive
    changes in time series, only counts the streak based on the original time series, not the
    differences.

    Parameters
    ----------
    x : pl.Expr | pl.Series
        Input time-series.

    Returns
    -------
    int | Expr
    """
    y = (x > x.mean()).rle()
    if isinstance(x, pl.Series):
        result = y.filter(y.struct.field("values")).struct.field("lengths").max()
        return 0 if result is None else result
    else:
<<<<<<< HEAD
        return y.filter(y.struct.field("values")).struct.field("lengths").max().fill_null(0)
=======
        y = (x > x.mean()).rle()
        return (
            y.filter(y.struct.field("values"))
            .struct.field("lengths")
            .max()
            .fill_null(0)
        )
>>>>>>> d0223228


def longest_streak_below_mean(x: TIME_SERIES_T) -> INT_EXPR:
    """
    Returns the length of the longest consecutive subsequence in x that is < mean of x.
    If all values in x are null, 0 will be returned. Note: this does not measure consecutive
    changes in time series, only counts the streak based on the original time series, not the
    differences.

    Parameters
    ----------
    x : pl.Expr | pl.Series
        Input time-series.

    Returns
    -------
    int | Expr
    """
    y = (x < x.mean()).rle()
    if isinstance(x, pl.Series):
        result = y.filter(y.struct.field("values")).struct.field("lengths").max()
        return 0 if result is None else result
    else:
<<<<<<< HEAD
        return y.filter(y.struct.field("values")).struct.field("lengths").max().fill_null(0)
=======
        y = (x < x.mean()).rle()
        return (
            y.filter(y.struct.field("values"))
            .struct.field("lengths")
            .max()
            .fill_null(0)
        )

>>>>>>> d0223228

def mean_abs_change(x: TIME_SERIES_T) -> FLOAT_EXPR:
    """
    Compute mean absolute change.

    Parameters
    ----------
    x : pl.Expr | pl.Series
        A single time-series.

    Returns
    -------
    float | Expr
    """
    return x.diff(null_behavior="drop").abs().mean()


def max_abs_change(x: TIME_SERIES_T) -> FLOAT_INT_EXPR:
    """
    Compute the maximum absolute change from X_t to X_t+1.

    Parameters
    ----------
    x : pl.Expr | pl.Series
        A single time-series.

    Returns
    -------
    float | Expr
    """
    return absolute_maximum(x.diff(null_behavior="drop"))


def mean_change(x: TIME_SERIES_T) -> FLOAT_EXPR:
    """
    Compute mean change.

    Parameters
    ----------
    x : pl.Expr | pl.Series
        A single time-series.

    Returns
    -------
    float | Expr
    """
    if isinstance(x, pl.Series):
        return (x[-1] - x[0]) / (x.len() - 1)
    return (x.last() - x.first()) / (x.len() - 1)


def mean_n_absolute_max(x: TIME_SERIES_T, n_maxima: int) -> FLOAT_EXPR:
    """
    Calculates the arithmetic mean of the n absolute maximum values of the time series.

    Parameters
    ----------
    x : pl.Expr | pl.Series
        Input time-series.
    n_maxima : int
        The number of maxima to consider.

    Returns
    -------
    float | Expr
    """
    if n_maxima <= 0:
        raise ValueError("The number of maxima should be > 0.")
    return x.abs().top_k(n_maxima).mean()


def mean_second_derivative_central(x: TIME_SERIES_T) -> FLOAT_EXPR:
    """
    Returns the mean value of a central approximation of the second derivative.

    Parameters
    ----------
    x : pl.Series
        A time series to calculate the feature of.

    Returns
    -------
    pl.Series
    """
    if isinstance(x, pl.Series):
        if len(x) < 3:
            return np.nan
        return (x[-1] - x[-2] - x[1] + x[0]) / (2 * (x.len() - 2))
    else:
        return pl.when(x.len() < 3).then(
            np.nan
        ).otherwise(
            x.tail(2).sub(x.head(2)).diff().last() / (2 * (x.len() - 2))
        )


def number_crossings(x: TIME_SERIES_T, crossing_value: float = 0.0) -> FLOAT_EXPR:
    """
    Calculates the number of crossings of x on m, where m is the crossing value.

    A crossing is defined as two sequential values where the first value is lower than m and the next is greater, or vice-versa.
    If you set m to zero, you will get the number of zero crossings.

    Parameters
    ----------
    x : pl.Expr | pl.Series
        A single time-series.
    crossing_value : float
        The crossing value. Defaults to 0.0.

    Returns
    -------
    float | Expr
    """
    return (
        ((x > crossing_value).cast(pl.Int8).diff(null_behavior="drop").abs() == 1).sum()
    )


def number_cwt_peaks(x: pl.Series, max_width: int = 5) -> float:
    """
    Number of different peaks in x.

    To estimate the numbers of peaks, x is smoothed by a ricker wavelet for widths ranging from 1 to n. This feature
    calculator returns the number of peaks that occur at enough width scales and with sufficiently high
    Signal-to-Noise-Ratio (SNR)

    Parameters
    ----------
    x : pl.Series
        A single time-series.

    max_width : int
        maximum width to consider


    Returns
    -------
    float
    """
    return len(
        find_peaks_cwt(
            vector=x.to_numpy(zero_copy_only=True),
            widths=np.array(list(range(1, max_width + 1))),
            wavelet=ricker,
        )
    )


def partial_autocorrelation(x: TIME_SERIES_T, n_lags: int) -> float:
    return NotImplemented


def percent_reocurring_points(x: TIME_SERIES_T) -> float:
    """
    Returns the percentage of non-unique data points in the time series. Non-unique data points are those that occur
    more than once in the time series.

    The percentage is calculated as follows:

        # of data points occurring more than once / # of all data points

    This means the ratio is normalized to the number of data points in the time series, in contrast to the
    `percent_reoccuring_values` function.

    Parameters
    ----------
    x : pl.Expr | pl.Series
        Input time-series.

    Returns
    -------
    float
    """
    count = x.unique_counts()
    return count.filter(count > 1).sum() / x.len()


def percent_reoccuring_values(x: TIME_SERIES_T) -> FLOAT_EXPR:
    """
    Returns the percentage of values that are present in the time series more than once.

    The percentage is calculated as follows:

        len(different values occurring more than once) / len(different values)

    This means the percentage is normalized to the number of unique values in the time series, in contrast to the
    `percent_reocurring_points` function.

    Parameters
    ----------
    x : pl.Expr | pl.Series
        Input time-series.

    Returns
    -------
    float | Expr
    """
    count = x.unique_counts()
    return (count > 1).sum() / count.len()


def number_peaks(x: TIME_SERIES_T, support: int) -> INT_EXPR:
    """
    Calculates the number of peaks of at least support n in the time series x. A peak of support n is defined as a
    subsequence of x where a value occurs, which is bigger than its n neighbours to the left and to the right.

    Hence in the sequence

    x = [3, 0, 0, 4, 0, 0, 13]

    4 is a peak of support 1 and 2 because in the subsequences

    [0, 4, 0]
    [0, 0, 4, 0, 0]

    4 is still the highest value. Here, 4 is not a peak of support 3 because 13 is the 3th neighbour to the right of 4
    and its bigger than 4.

    Parameters
    ----------
    x : pl.Expr | pl.Series
        Input time-series.
    support : int
        Support of the peak

    Returns
    -------
    int | Expr
    """
    if isinstance(x, pl.Series):
        # Cheating by calling lazy... Series may or may not have a better implementation.
        frame = x.to_frame()
        return frame.select(number_peaks(pl.col(x.name), support)).item(0, 0)
    else:
        return pl.all_horizontal(
            ((x > x.shift(-i)) & (x > x.shift(i))).fill_null(False)
            for i in range(1, support + 1)
        ).sum()


def permutation_entropy(
    x: TIME_SERIES_T,
    tau: int = 1,
    n_dims: int = 3,
    base: float = math.e,
) -> FLOAT_EXPR:
    """
    Computes permutation entropy.

    Parameters
    ----------
    x : pl.Expr | pl.Series
        Input time-series.
    tau : int
        The embedding time delay which controls the number of time periods between elements
        of each of the new column vectors.
    n_dims : int, > 1
        The embedding dimension which controls the length of each of the new column vectors
    base : float
        The base for log in the entropy computation

    Returns
    -------
    float | Expr
    """
    if isinstance(x, pl.Series):
        # Complete this implementation by cheating (using exprs) for now.
        # There might be short cuts if we use eager. So improve this later.
        frame = x.to_frame()
        expr = permutation_entropy(pl.col(x.name), tau=tau, n_dims=n_dims, base=base)
        return frame.select(expr).item(0, 0)
    else:
<<<<<<< HEAD
        if tau == 1: # Fast track the most common use case
            return (
                pl.concat_list(
                    x,
                    *(x.shift(-i) for i in range(1, n_dims))
                ).head(x.len() - n_dims + 1)
                .list.eval(
                    pl.element().arg_sort()
                ).value_counts() # groupby and count, but returns a struct
                .struct.field("counts") # extract the field named "counts"
                .entropy(base=base, normalize=True)
            )
        else:
            max_shift = -n_dims + 1
            return (
                pl.concat_list(
                    x.take_every(tau),
                    *(x.shift(-i).take_every(tau) for i in range(1, n_dims))
                ).filter( # This is the correct way to filter (with respect to tau) in this case.
                    pl.repeat(True, x.len()).shift_and_fill(False, periods=max_shift)
                    .take_every(tau)
                ).list.eval(
                    pl.element().arg_sort()
                )  # for each inner list, do an argsort
                .value_counts()  # groupby and count, but returns a struct
                .struct.field("counts")  # extract the field named "counts"
                .entropy(base=base, normalize=True)
            )
=======
        return (  # create list columns
            pl.concat_list(
                x.take_every(tau),
                *(x.shift(-i).take_every(tau) for i in range(1, n_dims))
            )
            .filter(x.shift(max_shift).take_every(tau).is_not_null())
            .list.eval(pl.element().arg_sort())  # for each inner list, do an argsort
            .value_counts()  # groupby and count, but returns a struct
            .struct.field("counts")  # extract the field named "counts"
        ).entropy(normalize=True)

>>>>>>> d0223228

def range_count(
    x: TIME_SERIES_T, lower: float, upper: float, closed: ClosedInterval = "left"
) -> INT_EXPR:
    """
    Computes values of input expression that is between lower (inclusive) and upper (exclusive).

    Parameters
    ----------
    x : pl.Expr | pl.Series
        Input time-series.
    lower : float
        The lower bound, inclusive
    upper : float
        The upper bound, exclusive
    closed : ClosedInterval
        Whether or not the boundaries should be included/excluded

    Returns
    -------
    int | Expr
    """
    if upper < lower:
        raise ValueError("Upper must be greater than lower.")
    return x.is_between(lower_bound=lower, upper_bound=upper, closed=closed).sum()


def ratio_beyond_r_sigma(x: TIME_SERIES_T, ratio: float = 0.25) -> FLOAT_EXPR:
    """
    Returns the ratio of values in the series that is beyond r*std from mean on both sides.

    Parameters
    ----------
    x : pl.Expr | pl.Series
        Input time-series.
    ratio : float
        The scaling factor for std

    Returns
    -------
    float | Expr
    """
    return (
        x.is_between(
            x.mean() - pl.lit(ratio) * x.std(ddof=0),
            x.mean() + pl.lit(ratio) * x.std(ddof=0),
            closed="both",
        )
        .not_()
        .sum()
        / x.len()
    )


# Originally named `ratio_value_number_to_time_series_length` in tsfresh
def ratio_n_unique_to_length(x: TIME_SERIES_T) -> FLOAT_EXPR:
    """
    Calculate the ratio of the number of unique values to the length of the time-series.

    Parameters
    ----------
    x : pl.Expr | pl.Series
        Input time-series.

    Returns
    -------
    float | Expr
    """
    return x.n_unique() / x.len()


def root_mean_square(x: TIME_SERIES_T) -> FLOAT_EXPR:
    """
    Calculate the root mean square.

    Parameters
    ----------
    x : pl.Expr | pl.Series
        Input time-series.

    Returns
    -------
    float | Expr
    """
    if isinstance(x, pl.Series):
        return np.sqrt(np.dot(x, x) / len(x))
    else:
        return (x.dot(x) / x.count()).sqrt()


def _into_sequential_chunks(x: pl.Series, m: int) -> np.ndarray:
    name = x.name
    n_rows = len(x) - m + 1
    df = (
        x.to_frame()
        .select(
            pl.col(name), *(pl.col(name).shift(-i).suffix(str(i)) for i in range(1, m))
        )
        .slice(0, n_rows)
    )
    return df.to_numpy()


# Only works on series
def sample_entropy(x: TIME_SERIES_T, ratio: float = 0.2, m:int = 2) -> FLOAT_EXPR:
    """
    Calculate the sample entropy of a time series.
    This only works for Series input right now.

    Parameters
    ----------
    x : pl.Expr | pl.Series
        The input time series.
    ratio : float, optional
        The tolerance parameter. Default is 0.2.
    m : int
        Length of a run of data. Most common run length is 2.

    Returns
    -------
    float | Expr
    """
    # This is significantly faster than tsfresh
    if isinstance(x, pl.Series):
        if len(x) < m:
            return np.nan

        threshold = ratio * x.std(ddof=0)
        mat = _into_sequential_chunks(x, m)
        tree = KDTree(mat)
        b = (
            np.sum(
                tree.query_ball_point(
                    mat, r=threshold, p=np.inf, workers=-1, return_length=True
                )
            )
            - mat.shape[0]
        )
        mat = _into_sequential_chunks(x, m + 1)  #
        tree = KDTree(mat)
        a = (
            np.sum(
                tree.query_ball_point(
                    mat, r=threshold, p=np.inf, workers=-1, return_length=True
                )
            )
            - mat.shape[0]
        )
        return np.log(b / a)  # -ln(a/b) = ln(b/a)
    else:
        return NotImplemented


# Need to improve the input arguments depending on use cases.
def spkt_welch_density(x: TIME_SERIES_T, n_coeffs: Optional[int] = None) -> LIST_EXPR:
    """
    This estimates the cross power spectral density of the time series x at different frequencies.
    This only works for Series input right now.

    Parameters
    ----------
    x : pl.Expr | pl.Series
        The input time series.
    n_coeffs : Optional[int]
        The number of coefficients you want to take. If none, will take all, which will be a list
        as long as the input time series.

    Returns
    -------
    list of floats
    """
    if isinstance(x, pl.Series):
        if n_coeffs is None:
            last_idx = len(x)
        else:
            last_idx = n_coeffs
        _, pxx = welch(x, nperseg=min(len(x), 256))
        return pxx[:last_idx]
    else:
        return NotImplemented


# Originally named: `sum_of_reoccurring_data_points`
def sum_reocurring_points(x: TIME_SERIES_T) -> FLOAT_INT_EXPR:
    """
    Returns the sum of all data points that are present in the time series more than once.

    For example, `sum_reocurring_points(pl.Series([2, 2, 2, 2, 1]))` returns 8, as 2 is a reoccurring value, so all 2's
    are summed up.

    This is in contrast to the `sum_reocurring_values` function, where each reoccuring value is only counted once.

    Parameters
    ----------
    x : pl.Expr | pl.Series
        Input time-series.

    Returns
    -------
    float | Expr
    """
    return x.filter(~x.is_unique()).sum()


# Originally named: `sum_of_reoccurring_values`
def sum_reocurring_values(x: TIME_SERIES_T) -> FLOAT_INT_EXPR:
    """
    Returns the sum of all values that are present in the time series more than once.

    For example, `sum_reocurring_values(pl.Series([2, 2, 2, 2, 1]))` returns 2, as 2 is a reoccurring value, so it is
    summed up with all other reoccuring values (there is none), so the result is 2.

    This is in contrast to the `sum_reocurring_points` function, where each reoccuring value is only counted as often as it is present in the data.

    Parameters
    ----------
    x : pl.Expr | pl.Series
        Input time-series.

    Returns
    -------
    float | Expr
    """
    return x.filter(~x.is_unique()).unique().sum()


def symmetry_looking(x: TIME_SERIES_T, ratio: float = 0.25) -> BOOL_EXPR:
    """
    Check if the distribution of x looks symmetric.

    A distribution is considered symmetric if: `| mean(X)-median(X) | < ratio * (max(X)-min(X))`

    Parameters
    ----------
    x : polars.Series
        Input time-series.
    ratio : float
        Multiplier on distance between max and min.

    Returns
    -------
    bool | Expr
    """
    if isinstance(x, pl.Series):
        mean_median_difference = np.abs(x.mean() - x.median())
    else:
        mean_median_difference = (x.mean() - x.median()).abs()

    max_min_difference = x.max() - x.min()
    return mean_median_difference < ratio * max_min_difference


def time_reversal_asymmetry_statistic(x: TIME_SERIES_T, n_lags: int) -> FLOAT_EXPR:
    """
    Returns the time reversal asymmetry statistic.

    Parameters
    ----------
    x : pl.Series
        Input time-series.
    n_lags : int
        The lag that should be used in the calculation of the feature.

    Returns
    -------
    float | Expr
    """
    one_lag = x.shift(-n_lags)
    two_lag = x.shift(-2 * n_lags)
    # We don't need to do .head() here because nulls won't affect mean calculation
    return (one_lag * (two_lag + x) * (two_lag - x)).mean()


def variation_coefficient(x: TIME_SERIES_T) -> FLOAT_EXPR:
    """
    Calculate the coefficient of variation (CV).

    Parameters
    ----------
    x : pl.Expr | pl.Series
        Input time series.

    Returns
    -------
    float | Expr
    """
    x_mean = x.mean()
    x_std = x.std(ddof=0)
    if isinstance(x, pl.Series):
        if x_mean == 0:
            if x_std == 0:
                return np.nan
            else:
                return np.inf
    return x_std / x_mean


def var_gt_std(x: TIME_SERIES_T, ddof: int = 1) -> BOOL_EXPR:
    """
    Is the variance >= std? In other words, is var >= 1?

    Parameters
    ----------
    x : pl.Expr | pl.Series
        Input time series.
    ddof : int
        Delta Degrees of Freedom used when computing var.

    Returns
    -------
    bool | Expr
    """
    return x.var(ddof=ddof) >= 1


def harmonic_mean(x: TIME_SERIES_T) -> FLOAT_EXPR:
    """
    Returns the harmonic mean of the of the time series.

    Parameters
    ----------
    x : pl.Expr | pl.Series
        Input time series.

    Returns
    -------
    float | Expr
    """
    return x.len() / (1.0/x).sum()


def range_over_mean(x: TIME_SERIES_T) -> FLOAT_EXPR:
    """
    Returns the range (max - min) over mean of the time series.

    Parameters
    ----------
    x : pl.Expr | pl.Series
        Input time series.

    Returns
    -------
    float | Expr
    """
    return (x.max() - x.min()) / x.mean()


def range_change(x: TIME_SERIES_T, percentage: bool = True) -> FLOAT_EXPR:
    """
    Returns the maximum value range. If percentage is true, will compute
    (max - min) / min, which only makes sense when x is always positive.

    Parameters
    ----------
    x : pl.Expr | pl.Series
        Input time series.
    percentage : bool
        compute the percentage if set to True

    Returns
    -------
    float | Expr
    """
    if percentage:
        return x.max() / x.min() - 1.0
    else:
        return x.max() - x.min()


def streak_length_stats(x: TIME_SERIES_T, above: bool, threshold: float) -> MAP_EXPR:
    """
    Returns some statistics of the length of the streaks of the time series. Note that the streaks here
    are about the changes for consecutive values in the time series, not the individual values.

    The statistics include: min length, max length, average length, std of length,
    10-percentile length, median length, 90-percentile length, and mode of the length. If input is Series,
    a dictionary will be returned. If input is an expression, the expression will evaluate to a struct
    with the fields ordered by the statistics.

    Parameters
    ----------
    x : pl.Expr | pl.Series
        Input time series.
    above: bool
        Above (>=) or below (<=) the given threshold
    threshold
        The threshold for the change (x_t+1 - x_t) to be counted

    Returns
    -------
    float | Expr
    """
    if above:
        y = (x.diff() >= threshold).rle()
    else:
        y = (x.diff() <= threshold).rle()

    y = y.filter(y.struct.field("values")).struct.field("lengths")
    if isinstance(x, pl.Series):
        return {
            "min": y.min(),
            "max": y.max(),
            "mean": y.mean(),
            "std": y.std(),
            "10-percentile": y.quantile(0.1),
            "median": y.median(),
            "90-percentile": y.quantile(0.9),
            "mode": y.mode()[0],
        }
    else:
        return pl.struct(
            y.min().alias("min"),
            y.max().alias("max"),
            y.mean().alias("mean"),
            y.std().alias("std"),
            y.quantile(0.1).alias("10-percentile"),
            y.median().alias("median"),
            y.quantile(0.9).alias("90-percentile"),
            y.mode().first().alias("mode"),
        )


def longest_streak_above(x: TIME_SERIES_T, threshold: float) -> TIME_SERIES_T:
    """
    Returns the longest streak of changes >= threshold of the time series. A change
    is counted when (x_t+1 - x_t) >= threshold. Note that the streaks here
    are about the changes for consecutive values in the time series, not the individual values.

    Parameters
    ----------
    x : pl.Expr | pl.Series
        Input time series.
    threshold : float
        The threshold value for comparison.

    Returns
    -------
    float | Expr
<<<<<<< HEAD
    '''
    y = (x.diff() >= threshold).rle()
=======
    """
>>>>>>> d0223228
    if isinstance(x, pl.Series):
        streak_max = y.filter(y.struct.field("values")).struct.field("lengths").max()
        return 0 if streak_max is None else streak_max
    else:
<<<<<<< HEAD
        return y.filter(y.struct.field("values")).struct.field("lengths").max().fill_null(0)
=======
        y = (x.diff() >= threshold).rle()
        return (
            y.filter(y.struct.field("values"))
            .struct.field("lengths")
            .max()
            .fill_null(0)
        )

>>>>>>> d0223228

def longest_streak_below(x: TIME_SERIES_T, threshold: float) -> TIME_SERIES_T:
    """
    Returns the longest streak of changes <= threshold of the time series. A change
    is counted when (x_t+1 - x_t) <= threshold. Note that the streaks here
    are about the changes for consecutive values in the time series, not the individual values.

    Parameters
    ----------
    x : pl.Expr | pl.Series
        Input time series.
    threshold : float
        The threshold value for comparison.

    Returns
    -------
    float | Expr
<<<<<<< HEAD
    '''
    y = (x.diff() <= threshold).rle()
=======
    """
>>>>>>> d0223228
    if isinstance(x, pl.Series):
        streak_max = y.filter(y.struct.field("values")).struct.field("lengths").max()
        return 0 if streak_max is None else streak_max
    else:
<<<<<<< HEAD
        return y.filter(y.struct.field("values")).struct.field("lengths").max().fill_null(0)
=======
        y = (x.diff() <= threshold).rle()
        return (
            y.filter(y.struct.field("values"))
            .struct.field("lengths")
            .max()
            .fill_null(0)
        )
>>>>>>> d0223228


def longest_winning_streak(x: TIME_SERIES_T) -> TIME_SERIES_T:
    """
    Returns the longest winning streak of the time series. A win is counted when
    (x_t+1 - x_t) >= 0

    Parameters
    ----------
    x : pl.Expr | pl.Series
        Input time series.

    Returns
    -------
    float | Expr
    """
    return longest_streak_above(x, threshold=0)


def longest_losing_streak(x: TIME_SERIES_T) -> TIME_SERIES_T:
    """
    Returns the longest losing streak of the time series. A loss is counted when
    (x_t+1 - x_t) <= 0

    Parameters
    ----------
    x : pl.Expr | pl.Series
        Input time series.

    Returns
    -------
    float | Expr
    """
    return longest_streak_below(x, threshold=0)


# FFT Features


def fft_coefficients(x: TIME_SERIES_T) -> MAP_LIST_EXPR:
    """
    Calculates Fourier coefficients and phase angles of the the 1-D discrete Fourier Transform.
    This only works for Series input right now.

    Parameters
    ----------
    x : pl.Expr | pl.Series
        Input time series.
    n_threads : int
        Number of threads to use.
        If None, uses all threads available. Defaults to None.

    Returns
    -------
    dict of list of floats | Expr
    """

    fft = np.fft.rfft(x.to_numpy(zero_copy_only=True))
    real = fft.real
    imag = fft.imag
    angle = np.arctan2(real, imag)
    deg_angle = angle * 180 / np.pi
    return {
        "real": fft.real.tolist(),
        "imag": fft.imag.tolist(),
        "angle": deg_angle.tolist(),
    }<|MERGE_RESOLUTION|>--- conflicted
+++ resolved
@@ -769,20 +769,11 @@
             idx = x_cumsum.search_sorted(q*x_cumsum[-1], "left")
         return (idx + 1) / x.len()
     else:
-<<<<<<< HEAD
         # In lazy case we have to cast, which kind of wasts some time, but this is on
         # par with the old implementation. Use max here because... believe it or not
         # max (with fast track because I did set_sorted()) is faster than .last() ???
         idx = x_cumsum.cast(pl.Float64).search_sorted(q*x_cumsum.max(), "left")
         return (idx + 1) / x.len()
-=======
-        y = x
-    y_abs = y.abs()
-    y_sum = y.sum()
-    n = x.len()
-    idx = (y_abs.cumsum() >= q * y_sum).arg_max()
-    return (idx + 1) / n
->>>>>>> d0223228
 
 
 def large_standard_deviation(x: TIME_SERIES_T, ratio: float = 0.25) -> BOOL_EXPR:
@@ -821,15 +812,11 @@
     -------
     float | Expr
     """
-<<<<<<< HEAD
     # if isinstance(x, pl.Series):
     #     return ((x == x.max()).arg_true()[-1] + 1) / x.len()
     # else:
     #     return ((x == x.max()).arg_true().last() + 1) / x.len()
     return 1.0 - (x.reverse().arg_max()) / x.len()
-=======
-    return 1.0 - x.reverse().arg_max() / x.len()
->>>>>>> d0223228
 
 
 def last_location_of_minimum(x: TIME_SERIES_T) -> FLOAT_EXPR:
@@ -846,15 +833,11 @@
     -------
     float | Expr
     """
-<<<<<<< HEAD
     # if isinstance(x, pl.Series):
     #     return ((x == x.min()).arg_true()[-1] + 1) / x.len()
     # else:
     #     return ((x == x.min()).arg_true().last() + 1) / x.len()
     return 1.0 - (x.reverse().arg_min()) / x.len()
-=======
-    return 1.0 - x.reverse().arg_min() / x.len()
->>>>>>> d0223228
 
 
 def lempel_ziv_complexity(
@@ -961,17 +944,7 @@
         result = y.filter(y.struct.field("values")).struct.field("lengths").max()
         return 0 if result is None else result
     else:
-<<<<<<< HEAD
         return y.filter(y.struct.field("values")).struct.field("lengths").max().fill_null(0)
-=======
-        y = (x > x.mean()).rle()
-        return (
-            y.filter(y.struct.field("values"))
-            .struct.field("lengths")
-            .max()
-            .fill_null(0)
-        )
->>>>>>> d0223228
 
 
 def longest_streak_below_mean(x: TIME_SERIES_T) -> INT_EXPR:
@@ -995,18 +968,7 @@
         result = y.filter(y.struct.field("values")).struct.field("lengths").max()
         return 0 if result is None else result
     else:
-<<<<<<< HEAD
         return y.filter(y.struct.field("values")).struct.field("lengths").max().fill_null(0)
-=======
-        y = (x < x.mean()).rle()
-        return (
-            y.filter(y.struct.field("values"))
-            .struct.field("lengths")
-            .max()
-            .fill_null(0)
-        )
-
->>>>>>> d0223228
 
 def mean_abs_change(x: TIME_SERIES_T) -> FLOAT_EXPR:
     """
@@ -1280,7 +1242,6 @@
         expr = permutation_entropy(pl.col(x.name), tau=tau, n_dims=n_dims, base=base)
         return frame.select(expr).item(0, 0)
     else:
-<<<<<<< HEAD
         if tau == 1: # Fast track the most common use case
             return (
                 pl.concat_list(
@@ -1309,19 +1270,6 @@
                 .struct.field("counts")  # extract the field named "counts"
                 .entropy(base=base, normalize=True)
             )
-=======
-        return (  # create list columns
-            pl.concat_list(
-                x.take_every(tau),
-                *(x.shift(-i).take_every(tau) for i in range(1, n_dims))
-            )
-            .filter(x.shift(max_shift).take_every(tau).is_not_null())
-            .list.eval(pl.element().arg_sort())  # for each inner list, do an argsort
-            .value_counts()  # groupby and count, but returns a struct
-            .struct.field("counts")  # extract the field named "counts"
-        ).entropy(normalize=True)
-
->>>>>>> d0223228
 
 def range_count(
     x: TIME_SERIES_T, lower: float, upper: float, closed: ClosedInterval = "left"
@@ -1760,28 +1708,15 @@
     Returns
     -------
     float | Expr
-<<<<<<< HEAD
-    '''
+    """
+    
     y = (x.diff() >= threshold).rle()
-=======
-    """
->>>>>>> d0223228
     if isinstance(x, pl.Series):
         streak_max = y.filter(y.struct.field("values")).struct.field("lengths").max()
         return 0 if streak_max is None else streak_max
     else:
-<<<<<<< HEAD
         return y.filter(y.struct.field("values")).struct.field("lengths").max().fill_null(0)
-=======
-        y = (x.diff() >= threshold).rle()
-        return (
-            y.filter(y.struct.field("values"))
-            .struct.field("lengths")
-            .max()
-            .fill_null(0)
-        )
-
->>>>>>> d0223228
+
 
 def longest_streak_below(x: TIME_SERIES_T, threshold: float) -> TIME_SERIES_T:
     """
@@ -1799,27 +1734,13 @@
     Returns
     -------
     float | Expr
-<<<<<<< HEAD
-    '''
+    """
     y = (x.diff() <= threshold).rle()
-=======
-    """
->>>>>>> d0223228
     if isinstance(x, pl.Series):
         streak_max = y.filter(y.struct.field("values")).struct.field("lengths").max()
         return 0 if streak_max is None else streak_max
     else:
-<<<<<<< HEAD
         return y.filter(y.struct.field("values")).struct.field("lengths").max().fill_null(0)
-=======
-        y = (x.diff() <= threshold).rle()
-        return (
-            y.filter(y.struct.field("values"))
-            .struct.field("lengths")
-            .max()
-            .fill_null(0)
-        )
->>>>>>> d0223228
 
 
 def longest_winning_streak(x: TIME_SERIES_T) -> TIME_SERIES_T:
