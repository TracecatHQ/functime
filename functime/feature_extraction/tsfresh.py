--- conflicted
+++ resolved
@@ -234,11 +234,7 @@
                     pl.col(x.name).shift(i).tail(tail).alias(str(i))
                     for i in range(1, n_lags + 1)
                 ),
-<<<<<<< HEAD
-                pl.lit(1),
-=======
                 pl.lit(1)
->>>>>>> f648f62a
             )
             .to_numpy()
         )  # This matrix generation is faster than v-stack.
@@ -1245,11 +1241,7 @@
         return (  # create list columns
             pl.concat_list(
                 x.take_every(tau),
-<<<<<<< HEAD
-                *(x.shift(-i).take_every(tau) for i in range(1, n_dims)),
-=======
                 *(x.shift(-i).take_every(tau) for i in range(1, n_dims))
->>>>>>> f648f62a
             )
             .filter(x.shift(max_shift).take_every(tau).is_not_null())
             .list.eval(pl.element().arg_sort())  # for each inner list, do an argsort
@@ -1703,13 +1695,8 @@
             .max()
             .fill_null(0)
         )
-<<<<<<< HEAD
-
-
-=======
-
-
->>>>>>> f648f62a
+
+
 def longest_streak_below(x: TIME_SERIES_T, threshold: float) -> TIME_SERIES_T:
     """
     Returns the longest streak of changes <= threshold of the time series. A change
