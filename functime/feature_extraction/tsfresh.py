--- conflicted
+++ resolved
@@ -49,7 +49,7 @@
     float | Expr
     """
     if isinstance(x, pl.Series):
-        return x.abs().max()
+        return np.max(np.abs([np.min(x), np.max(x)]))
     else:
         return pl.max_horizontal(x.min().abs(), x.max().abs())
 
@@ -203,8 +203,8 @@
     mean = x.mean()
     var = x.var(ddof=0)
     range_ = x.len() - n_lags
-    y1 = x - mean
-    y2 = x.shift(-n_lags) - mean
+    y1 = x.slice(0, length=range_) - mean
+    y2 = x.slice(n_lags, length=None) - mean
     return y1.dot(y2) / (var * range_)
 
 
@@ -790,11 +790,7 @@
     return 1.0 - x.reverse().arg_min()/x.len()
 
 
-<<<<<<< HEAD
-def lempel_ziv_complexity(x: TIME_SERIES_T, value:Union[float, pl.Expr]) -> FLOAT_EXPR:
-=======
 def lempel_ziv_complexity(x: TIME_SERIES_T, threshold: Union[float, pl.Expr]) -> FLOAT_EXPR:
->>>>>>> 285db1c8
     """
     Calculate a complexity estimate based on the Lempel-Ziv compression algorithm. The
     implementation here is currently taken from Lilian Besson. See the reference section 
@@ -805,11 +801,8 @@
     ----------
     x : pl.Expr | pl.Series
         Input time-series.
-<<<<<<< HEAD
-    value : float | pl.Expr
-=======
     threshold: float | pl.Expr
->>>>>>> 285db1c8
+
         Either a number, or an expression representing a comparable quantity. If x > value,
         then it will be binarized as 1 and 0 otherwise. If x is eager, then value must also
         be eager as well.
@@ -824,17 +817,11 @@
     https://en.wikipedia.org/wiki/Lempel%E2%80%93Ziv_complexity
     """
     if isinstance(x, pl.Series):
-<<<<<<< HEAD
-        if isinstance(value, pl.Expr):
-            raise ValueError("Input `value` must be a number when input x is a series.")
-
-        binary_seq = b"".join((x > value).cast(pl.Binary))
-=======
         if isinstance(threshold, pl.Expr):
             raise ValueError("Input `value` must be a number when input x is a series.")
 
         binary_seq = b"".join((x > threshold).cast(pl.Binary))
->>>>>>> 285db1c8
+
         sub_strings = set()
         n = len(binary_seq)
         ind = 0
