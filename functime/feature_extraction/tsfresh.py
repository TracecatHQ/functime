--- conflicted
+++ resolved
@@ -35,8 +35,8 @@
     float | Expr
     """
     if isinstance(x, pl.Series):
-        if x.len() > 300_000: # Would be different for different machines
-            return np.dot(x,x)
+        if x.len() > 300_000:  # Would be different for different machines
+            return np.dot(x, x)
     return x.dot(x)
 
 
@@ -231,7 +231,7 @@
     """
     if isinstance(x, pl.Series):
         length = len(x) - n_lags
-        y = x.fill_null(0.)
+        y = x.fill_null(0.0)
         data_x = (
             y.to_frame()
             .select(
@@ -243,8 +243,8 @@
             )
             .to_numpy()
         )
-        y_ = y.tail(length).to_numpy(zero_copy_only=True).reshape((-1,1))
-        out:np.ndarray = rs_faer_lstsq(data_x, y_)
+        y_ = y.tail(length).to_numpy(zero_copy_only=True).reshape((-1, 1))
+        out: np.ndarray = rs_faer_lstsq(data_x, y_)
         return out.ravel()
     else:
         return NotImplemented
@@ -433,6 +433,7 @@
 
         return expr.implode()
 
+
 # Revisit later.
 def cid_ce(x: TIME_SERIES_T, normalize: bool = False) -> FLOAT_EXPR:
     """
@@ -482,6 +483,7 @@
     float | Expr
     """
     return 100 * (x >= threshold).sum() / x.len()
+
 
 # Should this be percentage?
 def count_above_mean(x: TIME_SERIES_T) -> INT_EXPR:
@@ -766,15 +768,15 @@
     x_cumsum = x.abs().cumsum().set_sorted()
     if isinstance(x, pl.Series):
         if x.is_integer():
-            idx = x_cumsum.search_sorted(int(q*x_cumsum[-1]) + 1, "left")
-        else: # Search sorted is sensitive to dtype.
-            idx = x_cumsum.search_sorted(q*x_cumsum[-1], "left")
+            idx = x_cumsum.search_sorted(int(q * x_cumsum[-1]) + 1, "left")
+        else:  # Search sorted is sensitive to dtype.
+            idx = x_cumsum.search_sorted(q * x_cumsum[-1], "left")
         return (idx + 1) / x.len()
     else:
         # In lazy case we have to cast, which kind of wasts some time, but this is on
         # par with the old implementation. Use max here because... believe it or not
         # max (with fast track because I did set_sorted()) is faster than .last() ???
-        idx = x_cumsum.cast(pl.Float64).search_sorted(q*x_cumsum.max(), "left")
+        idx = x_cumsum.cast(pl.Float64).search_sorted(q * x_cumsum.max(), "left")
         return (idx + 1) / x.len()
 
 
@@ -843,7 +845,7 @@
 
 
 def lempel_ziv_complexity(
-    x: TIME_SERIES_T, threshold: Union[float, pl.Expr], as_ratio:bool=True
+    x: TIME_SERIES_T, threshold: Union[float, pl.Expr], as_ratio: bool = True
 ) -> FLOAT_EXPR:
     """
     Calculate a complexity estimate based on the Lempel-Ziv compression algorithm. The
@@ -859,7 +861,7 @@
         Either a number, or an expression representing a comparable quantity. If x > value,
         then it will be binarized as 1 and 0 otherwise. If x is eager, then value must also
         be eager as well.
-    as_ratio: bool 
+    as_ratio: bool
         If true, return the complexity / length of sequence
 
     Returns
@@ -897,20 +899,22 @@
     if isinstance(x, pl.Series):
         n = x.len()
         if n == 1:
-            return {"slope": np.nan, "intercept":np.nan, "rss": np.nan}
-
-        m = n-1
-        x_range_mean = m/2
+            return {"slope": np.nan, "intercept": np.nan, "rss": np.nan}
+
+        m = n - 1
+        x_range_mean = m / 2
         x_range = np.arange(start=0, stop=n)
         x_mean = x.mean()
-        beta = np.dot(x - x_mean, x_range - x_range_mean) / (m * np.var(x_range, ddof=1))
+        beta = np.dot(x - x_mean, x_range - x_range_mean) / (
+            m * np.var(x_range, ddof=1)
+        )
         alpha = x_mean - beta * x_range_mean
         resid = x - (beta * x_range + alpha)
         return {"slope": beta, "intercept": alpha, "rss": np.dot(resid, resid)}
     else:
         m = x.len() - 1
         x_range = pl.int_range(0, x.len())
-        x_range_mean = m/2
+        x_range_mean = m / 2
         beta = (x - x.mean()).dot(x_range - x_range_mean) / (m * x_range.var())
         alpha = x.mean() - beta * x_range_mean
         resid = x - (beta * x_range + alpha)
@@ -941,7 +945,12 @@
         result = y.filter(y.struct.field("values")).struct.field("lengths").max()
         return 0 if result is None else result
     else:
-        return y.filter(y.struct.field("values")).struct.field("lengths").max().fill_null(0)
+        return (
+            y.filter(y.struct.field("values"))
+            .struct.field("lengths")
+            .max()
+            .fill_null(0)
+        )
 
 
 def longest_streak_below_mean(x: TIME_SERIES_T) -> INT_EXPR:
@@ -965,7 +974,13 @@
         result = y.filter(y.struct.field("values")).struct.field("lengths").max()
         return 0 if result is None else result
     else:
-        return y.filter(y.struct.field("values")).struct.field("lengths").max().fill_null(0)
+        return (
+            y.filter(y.struct.field("values"))
+            .struct.field("lengths")
+            .max()
+            .fill_null(0)
+        )
+
 
 def mean_abs_change(x: TIME_SERIES_T) -> FLOAT_EXPR:
     """
@@ -1019,7 +1034,11 @@
             return 0
         return (x[-1] - x[0]) / (x.len() - 1)
     else:
-        return pl.when(x.len() - 1 > 0).then((x.last() - x.first()) / (x.len() - 1)).otherwise(0)
+        return (
+            pl.when(x.len() - 1 > 0)
+            .then((x.last() - x.first()) / (x.len() - 1))
+            .otherwise(0)
+        )
 
 
 def mean_n_absolute_max(x: TIME_SERIES_T, n_maxima: int) -> FLOAT_EXPR:
@@ -1060,10 +1079,10 @@
             return np.nan
         return (x[-1] - x[-2] - x[1] + x[0]) / (2 * (x.len() - 2))
     else:
-        return pl.when(x.len() < 3).then(
-            np.nan
-        ).otherwise(
-            x.tail(2).sub(x.head(2)).diff().last() / (2 * (x.len() - 2))
+        return (
+            pl.when(x.len() < 3)
+            .then(np.nan)
+            .otherwise(x.tail(2).sub(x.head(2)).diff().last() / (2 * (x.len() - 2)))
         )
 
 
@@ -1086,8 +1105,8 @@
     float | Expr
     """
     return (
-        ((x > crossing_value).cast(pl.Int8).diff(null_behavior="drop").abs() == 1).sum()
-    )
+        (x > crossing_value).cast(pl.Int8).diff(null_behavior="drop").abs() == 1
+    ).sum()
 
 
 def number_cwt_peaks(x: pl.Series, max_width: int = 5) -> float:
@@ -1244,22 +1263,13 @@
         expr = permutation_entropy(pl.col(x.name), tau=tau, n_dims=n_dims, base=base)
         return frame.select(expr).item(0, 0)
     else:
-<<<<<<< HEAD
-        return (  # create list columns
-            pl.concat_list(
-                x.take_every(tau),
-                *(x.shift(-i).take_every(tau) for i in range(1, n_dims)),
-=======
-        if tau == 1: # Fast track the most common use case
+        if tau == 1:  # Fast track the most common use case
             return (
-                pl.concat_list(
-                    x,
-                    *(x.shift(-i) for i in range(1, n_dims))
-                ).head(x.len() - n_dims + 1)
-                .list.eval(
-                    pl.element().arg_sort()
-                ).value_counts() # groupby and count, but returns a struct
-                .struct.field("counts") # extract the field named "counts"
+                pl.concat_list(x, *(x.shift(-i) for i in range(1, n_dims)))
+                .head(x.len() - n_dims + 1)
+                .list.eval(pl.element().arg_sort())
+                .value_counts()  # groupby and count, but returns a struct
+                .struct.field("counts")  # extract the field named "counts"
                 .entropy(base=base, normalize=True)
             )
         else:
@@ -1267,18 +1277,21 @@
             return (
                 pl.concat_list(
                     x.take_every(tau),
-                    *(x.shift(-i).take_every(tau) for i in range(1, n_dims))
-                ).filter( # This is the correct way to filter (with respect to tau) in this case.
-                    pl.repeat(True, x.len()).shift(max_shift, fill_value=False)
+                    *(x.shift(-i).take_every(tau) for i in range(1, n_dims)),
+                )
+                .filter(  # This is the correct way to filter (with respect to tau) in this case.
+                    pl.repeat(True, x.len())
+                    .shift(max_shift, fill_value=False)
                     .take_every(tau)
-                ).list.eval(
+                )
+                .list.eval(
                     pl.element().arg_sort()
                 )  # for each inner list, do an argsort
                 .value_counts()  # groupby and count, but returns a struct
                 .struct.field("counts")  # extract the field named "counts"
                 .entropy(base=base, normalize=True)
->>>>>>> 720cfe48
             )
+
 
 def range_count(
     x: TIME_SERIES_T, lower: float, upper: float, closed: ClosedInterval = "left"
@@ -1383,7 +1396,7 @@
 
 
 # Only works on series
-def sample_entropy(x: TIME_SERIES_T, ratio: float = 0.2, m:int = 2) -> FLOAT_EXPR:
+def sample_entropy(x: TIME_SERIES_T, ratio: float = 0.2, m: int = 2) -> FLOAT_EXPR:
     """
     Calculate the sample entropy of a time series.
     This only works for Series input right now.
@@ -1603,7 +1616,7 @@
     -------
     float | Expr
     """
-    return x.len() / (1.0/x).sum()
+    return x.len() / (1.0 / x).sum()
 
 
 def range_over_mean(x: TIME_SERIES_T) -> FLOAT_EXPR:
@@ -1714,13 +1727,18 @@
     -------
     float | Expr
     """
-    
+
     y = (x.diff() >= threshold).rle()
     if isinstance(x, pl.Series):
         streak_max = y.filter(y.struct.field("values")).struct.field("lengths").max()
         return 0 if streak_max is None else streak_max
     else:
-        return y.filter(y.struct.field("values")).struct.field("lengths").max().fill_null(0)
+        return (
+            y.filter(y.struct.field("values"))
+            .struct.field("lengths")
+            .max()
+            .fill_null(0)
+        )
 
 
 def longest_streak_below(x: TIME_SERIES_T, threshold: float) -> TIME_SERIES_T:
@@ -1745,7 +1763,12 @@
         streak_max = y.filter(y.struct.field("values")).struct.field("lengths").max()
         return 0 if streak_max is None else streak_max
     else:
-        return y.filter(y.struct.field("values")).struct.field("lengths").max().fill_null(0)
+        return (
+            y.filter(y.struct.field("values"))
+            .struct.field("lengths")
+            .max()
+            .fill_null(0)
+        )
 
 
 def longest_winning_streak(x: TIME_SERIES_T) -> TIME_SERIES_T:
