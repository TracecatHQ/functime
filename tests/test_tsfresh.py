--- conflicted
+++ resolved
@@ -1,7 +1,8 @@
+import math
+
 import numpy as np
 import polars as pl
 import pytest
-import math
 from polars.testing import assert_frame_equal, assert_series_equal
 
 # percent_recoccuring_values,
@@ -41,35 +42,23 @@
     mean_change,
     mean_n_absolute_max,
     mean_second_derivative_central,
-<<<<<<< HEAD
+    number_peaks,
+    percent_reoccuring_values,
     percent_reocurring_points,
     permutation_entropy,
-    sum_reocurring_points,
-    sum_reocurring_values,
-    number_peaks,
-    symmetry_looking,
-    time_reversal_asymmetry_statistic,
-=======
-    number_peaks,
->>>>>>> d0223228
-    percent_reoccuring_values,
-    percent_reocurring_points,
     range_change,
     range_count,
     range_over_mean,
     ratio_beyond_r_sigma,
     ratio_n_unique_to_length,
     root_mean_square,
-<<<<<<< HEAD
-    sample_entropy
-=======
+    sample_entropy,
     sum_reocurring_points,
     sum_reocurring_values,
     symmetry_looking,
     time_reversal_asymmetry_statistic,
     var_gt_std,
     variation_coefficient,
->>>>>>> d0223228
 )
 
 np.random.seed(42)
@@ -1241,7 +1230,6 @@
     ],
 )
 def test_mean_second_derivative_central(x, res):
-<<<<<<< HEAD
 
     assert mean_second_derivative_central(x) == res
     df = x.to_frame()
@@ -1261,9 +1249,6 @@
             "1": pl.Series([res])
         })
     )
-=======
-    assert_series_equal(mean_second_derivative_central(x), res)
->>>>>>> d0223228
 
 
 # This test needs to be rewritten..
@@ -1422,11 +1407,8 @@
         pl.DataFrame({x.name: [range_chg_pct]}),
     )
     assert_frame_equal(
-<<<<<<< HEAD
-        df.lazy().select(
-            range_over_mean(pl.col(x.name))
-        ).collect(),
-        pl.DataFrame({x.name:[res]})
+        df.lazy().select(range_over_mean(pl.col(x.name))).collect(),
+        pl.DataFrame({x.name: [res]}),
     )
 
 
@@ -1479,9 +1461,4 @@
     # All tests' answers come from comparing with tsfresh.
     x = pl.Series(S)
     res_series = fourier_entropy(x)
-    assert np.isclose(res, res_series, atol=1e-12, equal_nan=True)
-=======
-        df.lazy().select(range_over_mean(pl.col(x.name))).collect(),
-        pl.DataFrame({x.name: [res]}),
-    )
->>>>>>> d0223228
+    assert np.isclose(res, res_series, atol=1e-12, equal_nan=True)