--- conflicted
+++ resolved
@@ -11,10 +11,6 @@
     longest_strike_below_mean,
     mean_n_absolute_max,
     mean_second_derivative_central,
-<<<<<<< HEAD
-    percent_reoccuring_values,
-=======
->>>>>>> 2a789ea0
     percent_reocurring_points,
     sum_reocurring_points,
     sum_reocurring_values,
