--- conflicted
+++ resolved
@@ -29,7 +29,6 @@
   "Topic :: Software Development :: Libraries :: Python Modules",
 ]
 dependencies = [
-<<<<<<< HEAD
     "dask",
     "bottleneck",
     "flaml>=2.0.2,<3",
@@ -41,19 +40,6 @@
     "tqdm",
     "typing-extensions",
     "zarr",
-=======
-  "bottleneck",
-  "dask",
-  "flaml<3,>=2.0.2",
-  "holidays",
-  "numpy",
-  "polars>=0.19.11",
-  "scikit-learn<2,>=1.2.2",
-  "scipy",
-  "tqdm",
-  "typing-extensions",
-  "zarr",
->>>>>>> 14fa0813
 ]
 [project.optional-dependencies]
 ann = [
